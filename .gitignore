# Compilation artifacts
*.o
*.lo
*.mod
*.d
*.optrpt

# Compiled libraries
*.so
*.a

# Python artifacts
*.pyc

# Miscellaneous
*~
*.swp

<<<<<<< HEAD
.vscode/
.gpi2.*

.build_env.sh
=======
# VSCode Stuff
tasks.json
c_cpp_properties.json
launch.json
.vscode/

# Emacs temporary files
*#*#*

# GPI temporary files
*.gpi2.*

# Make artifacts
op2/log.txt

.build_env.sh
>>>>>>> 3aede47e
<|MERGE_RESOLUTION|>--- conflicted
+++ resolved
@@ -16,17 +16,13 @@
 *~
 *.swp
 
-<<<<<<< HEAD
-.vscode/
-.gpi2.*
-
-.build_env.sh
-=======
 # VSCode Stuff
 tasks.json
 c_cpp_properties.json
 launch.json
 .vscode/
+
+.build_env.sh
 
 # Emacs temporary files
 *#*#*
@@ -36,6 +32,3 @@
 
 # Make artifacts
 op2/log.txt
-
-.build_env.sh
->>>>>>> 3aede47e
