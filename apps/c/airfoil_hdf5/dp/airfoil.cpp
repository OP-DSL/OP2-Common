/*
 * Open source copyright declaration based on BSD open source template:
 * http://www.opensource.org/licenses/bsd-license.php
 *
 * This file is part of the OP2 distribution.
 *
 * Copyright (c) 2011, Mike Giles and others. Please see the AUTHORS file in
 * the main source directory for a full list of copyright holders.
 * All rights reserved.
 *
 * Redistribution and use in source and binary forms, with or without
 * modification, are permitted provided that the following conditions are met:
 *     * Redistributions of source code must retain the above copyright
 *       notice, this list of conditions and the following disclaimer.
 *     * Redistributions in binary form must reproduce the above copyright
 *       notice, this list of conditions and the following disclaimer in the
 *       documentation and/or other materials provided with the distribution.
 *     * The name of Mike Giles may not be used to endorse or promote products
 *       derived from this software without specific prior written permission.
 *
 * THIS SOFTWARE IS PROVIDED BY Mike Giles ''AS IS'' AND ANY
 * EXPRESS OR IMPLIED WARRANTIES, INCLUDING, BUT NOT LIMITED TO, THE IMPLIED
 * WARRANTIES OF MERCHANTABILITY AND FITNESS FOR A PARTICULAR PURPOSE ARE
 * DISCLAIMED. IN NO EVENT SHALL Mike Giles BE LIABLE FOR ANY
 * DIRECT, INDIRECT, INCIDENTAL, SPECIAL, EXEMPLARY, OR CONSEQUENTIAL DAMAGES
 * (INCLUDING, BUT NOT LIMITED TO, PROCUREMENT OF SUBSTITUTE GOODS OR SERVICES;
 * LOSS OF USE, DATA, OR PROFITS; OR BUSINESS INTERRUPTION) HOWEVER CAUSED AND
 * ON ANY THEORY OF LIABILITY, WHETHER IN CONTRACT, STRICT LIABILITY, OR TORT
 * (INCLUDING NEGLIGENCE OR OTHERWISE) ARISING IN ANY WAY OUT OF THE USE OF THIS
 * SOFTWARE, EVEN IF ADVISED OF THE POSSIBILITY OF SUCH DAMAGE.
 */

//
//     Nonlinear airfoil lift calculation
//
//     Written by Mike Giles, 2010-2011, based on FORTRAN code
//     by Devendra Ghate and Mike Giles, 2005
//

//
// standard headers
//

#include <stdlib.h>
#include <stdio.h>
#include <string.h>
#include <math.h>

// global constants

double gam, gm1, cfl, eps, mach, alpha, qinf[4];

//
// OP header file
//

#include "op_lib_cpp.h"
#include "op_seq.h"

<<<<<<< HEAD
=======


>>>>>>> 0749e88b
//
// kernel routines for parallel loops
//

#include "save_soln.h"
#include "adt_calc.h"
#include "res_calc.h"
#include "bres_calc.h"
#include "update.h"

// main program

<<<<<<< HEAD
int main(int argc, char **argv)
{
=======
int main(int argc, char **argv){

  // OP initialisation
  op_init(argc,argv,2);
  
>>>>>>> 0749e88b
  int    niter;
  double  rms;

  //timer
  double cpu_t1, cpu_t2, wall_t1, wall_t2;

  // set constants and initialise flow field and residual
  op_printf("initialising flow field \n");

  gam = 1.4f;
  gm1 = gam - 1.0f;
  cfl = 0.9f;
  eps = 0.05f;

  double mach  = 0.4f;
  double alpha = 3.0f*atan(1.0f)/45.0f;  
  double p     = 1.0f;
  double r     = 1.0f;
  double u     = sqrt(gam*p/r)*mach;
  double e     = p/(r*gm1) + 0.5f*u*u;

  qinf[0] = r;
  qinf[1] = r*u;
  qinf[2] = 0.0f;
  qinf[3] = r*e;
<<<<<<< HEAD

  // OP initialisation

  op_init(argc,argv,2);

=======
  
>>>>>>> 0749e88b
  char file[] = "new_grid.h5";//"new_grid-26mil.h5";

  // declare sets, pointers, datasets and global constants

  op_set nodes  = op_decl_set_hdf5(file, "nodes");
  op_set edges  = op_decl_set_hdf5(file,  "edges");
  op_set bedges = op_decl_set_hdf5(file, "bedges");
  op_set cells  = op_decl_set_hdf5(file,  "cells");

  op_map pedge   = op_decl_map_hdf5(edges, nodes, 2, file, "pedge");
  op_map pecell  = op_decl_map_hdf5(edges, cells,2, file, "pecell");
  op_map pbedge  = op_decl_map_hdf5(bedges,nodes,2, file, "pbedge");
  op_map pbecell = op_decl_map_hdf5(bedges,cells,1, file, "pbecell");
  op_map pcell   = op_decl_map_hdf5(cells, nodes,4, file, "pcell");

  op_dat p_bound = op_decl_dat_hdf5(bedges,1,"int"  ,file,"p_bound");
  op_dat p_x     = op_decl_dat_hdf5(nodes ,2,"double",file,"p_x");
  op_dat p_q     = op_decl_dat_hdf5(cells ,4,"double",file,"p_q");
  op_dat p_qold  = op_decl_dat_hdf5(cells ,4,"double",file,"p_qold");
  op_dat p_adt   = op_decl_dat_hdf5(cells ,1,"double",file,"p_adt");
  op_dat p_res   = op_decl_dat_hdf5(cells ,4,"double",file,"p_res");

  op_decl_const(1,"double",&gam  );
  op_decl_const(1,"double",&gm1  );
  op_decl_const(1,"double",&cfl  );
  op_decl_const(1,"double",&eps  );
  op_decl_const(1,"double",&mach );
  op_decl_const(1,"double",&alpha);
  op_decl_const(4,"double",qinf  );

  op_diagnostic_output();
<<<<<<< HEAD

=======
  
  int g_ncell = op_get_size(cells);
  
>>>>>>> 0749e88b
  //initialise timers for total execution wall time
  op_timers(&cpu_t1, &wall_t1); 

  // main time-marching loop

  niter = 1000;

  for(int iter=1; iter<=niter; iter++) {

    //  save old flow solution

    op_par_loop(save_soln,"save_soln", cells,
        op_arg_dat(p_q,   -1,OP_ID, 4,"double",OP_READ ),
        op_arg_dat(p_qold,-1,OP_ID, 4,"double",OP_WRITE));

    //  predictor/corrector update loop

    for(int k=0; k<2; k++) {

      //    calculate area/timstep

      op_par_loop(adt_calc,"adt_calc",cells,
          op_arg_dat(p_x,   0,pcell, 2,"double",OP_READ ),
          op_arg_dat(p_x,   1,pcell, 2,"double",OP_READ ),
          op_arg_dat(p_x,   2,pcell, 2,"double",OP_READ ),
          op_arg_dat(p_x,   3,pcell, 2,"double",OP_READ ),
          op_arg_dat(p_q,  -1,OP_ID, 4,"double",OP_READ ),
          op_arg_dat(p_adt,-1,OP_ID, 1,"double",OP_WRITE));

      //    calculate flux residual

      op_par_loop(res_calc,"res_calc",edges,
          op_arg_dat(p_x,    0,pedge, 2,"double",OP_READ),
          op_arg_dat(p_x,    1,pedge, 2,"double",OP_READ),
          op_arg_dat(p_q,    0,pecell,4,"double",OP_READ),
          op_arg_dat(p_q,    1,pecell,4,"double",OP_READ),
          op_arg_dat(p_adt,  0,pecell,1,"double",OP_READ),
          op_arg_dat(p_adt,  1,pecell,1,"double",OP_READ),
          op_arg_dat(p_res,  0,pecell,4,"double",OP_INC ),
          op_arg_dat(p_res,  1,pecell,4,"double",OP_INC ));

      op_par_loop(bres_calc,"bres_calc",bedges,
          op_arg_dat(p_x,     0,pbedge, 2,"double",OP_READ),
          op_arg_dat(p_x,     1,pbedge, 2,"double",OP_READ),
          op_arg_dat(p_q,     0,pbecell,4,"double",OP_READ),
          op_arg_dat(p_adt,   0,pbecell,1,"double",OP_READ),
          op_arg_dat(p_res,   0,pbecell,4,"double",OP_INC ),
          op_arg_dat(p_bound,-1,OP_ID  ,1,"int",  OP_READ));

      //    update flow field

      rms = 0.0;

      op_par_loop(update,"update",cells,
          op_arg_dat(p_qold,-1,OP_ID, 4,"double",OP_READ ),
          op_arg_dat(p_q,   -1,OP_ID, 4,"double",OP_WRITE),
          op_arg_dat(p_res, -1,OP_ID, 4,"double",OP_RW   ),
          op_arg_dat(p_adt, -1,OP_ID, 1,"double",OP_READ ),
          op_arg_gbl(&rms,1,"double",OP_INC));
    }

    //  print iteration history

    rms = sqrt(rms/(double)g_ncell);

    if (iter%100 == 0)
      op_printf(" %d  %10.5e \n",iter,rms);
  }

  op_timers(&cpu_t2, &wall_t2);
  op_timing_output();
  op_printf("Max total runtime = \n%f\n",wall_t2-wall_t1);
  op_exit();
}
<|MERGE_RESOLUTION|>--- conflicted
+++ resolved
@@ -57,11 +57,6 @@
 #include "op_lib_cpp.h"
 #include "op_seq.h"
 
-<<<<<<< HEAD
-=======
-
-
->>>>>>> 0749e88b
 //
 // kernel routines for parallel loops
 //
@@ -74,16 +69,11 @@
 
 // main program
 
-<<<<<<< HEAD
 int main(int argc, char **argv)
 {
-=======
-int main(int argc, char **argv){
-
   // OP initialisation
   op_init(argc,argv,2);
-  
->>>>>>> 0749e88b
+
   int    niter;
   double  rms;
 
@@ -99,7 +89,7 @@
   eps = 0.05f;
 
   double mach  = 0.4f;
-  double alpha = 3.0f*atan(1.0f)/45.0f;  
+  double alpha = 3.0f*atan(1.0f)/45.0f;
   double p     = 1.0f;
   double r     = 1.0f;
   double u     = sqrt(gam*p/r)*mach;
@@ -109,15 +99,7 @@
   qinf[1] = r*u;
   qinf[2] = 0.0f;
   qinf[3] = r*e;
-<<<<<<< HEAD
-
-  // OP initialisation
-
-  op_init(argc,argv,2);
-
-=======
-  
->>>>>>> 0749e88b
+
   char file[] = "new_grid.h5";//"new_grid-26mil.h5";
 
   // declare sets, pointers, datasets and global constants
@@ -149,15 +131,11 @@
   op_decl_const(4,"double",qinf  );
 
   op_diagnostic_output();
-<<<<<<< HEAD
-
-=======
-  
+
   int g_ncell = op_get_size(cells);
-  
->>>>>>> 0749e88b
+
   //initialise timers for total execution wall time
-  op_timers(&cpu_t1, &wall_t1); 
+  op_timers(&cpu_t1, &wall_t1);
 
   // main time-marching loop
 
