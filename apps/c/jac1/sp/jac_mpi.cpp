--- conflicted
+++ resolved
@@ -147,24 +147,20 @@
 
 int main(int argc, char **argv)
 {
+  // OP initialisation
+  op_init(argc,argv,2);
+
+  //MPI for user I/O
   int my_rank;
   int comm_size;
-
-  MPI_Init(&argc, &argv);
   MPI_Comm_rank(MPI_COMM_WORLD, &my_rank);
   MPI_Comm_size(MPI_COMM_WORLD, &comm_size);
 
   //timer
-<<<<<<< HEAD
   double cpu_t1, cpu_t2, wall_t1, wall_t2;
   double time;
   double max_time;
 
-=======
-  double cpu_t1, cpu_t2, wall_t1, wall_t2;                                        
-
-  
->>>>>>> 0749e88b
   int *pp;
   float *A, *r, *u, *du;
 
@@ -180,9 +176,9 @@
   int *g_pp = 0;
   float *g_A = 0, *g_r = 0, *g_u = 0, *g_du = 0;
 
+  op_printf("Global number of nodes, edges = %d, %d\n",g_nnode,g_nedge);
+
   if(my_rank == MPI_ROOT) {
-    printf("Global number of nodes, edges = %d, %d\n",g_nnode,g_nedge);
-
     g_pp = (int *)malloc(sizeof(int)*2*g_nedge);
 
     g_A  = (float *)malloc(sizeof(float)*g_nedge);
@@ -231,16 +227,16 @@
   /* Compute local sizes */
   nnode = compute_local_size (g_nnode, comm_size, my_rank);
   nedge = compute_local_size (g_nedge, comm_size, my_rank);
-  printf("Number of nodes, edges on process %d = %d, %d\n"
+  op_printf("Number of nodes, edges on process %d = %d, %d\n"
       ,my_rank,nnode,nedge);
 
   /*Allocate memory to hold local sets, mapping tables and data*/
   pp = (int *)malloc(2*sizeof(int)*nedge);
 
-  A      = (float *) malloc(nedge*sizeof(float));
-  r      = (float *) malloc(nnode*sizeof(float));
-  u      = (float *) malloc(nnode*sizeof(float));
-  du      = (float *) malloc(nnode*sizeof(float));
+  A  = (float *) malloc(nedge*sizeof(float));
+  r  = (float *) malloc(nnode*sizeof(float));
+  u  = (float *) malloc(nnode*sizeof(float));
+  du = (float *) malloc(nnode*sizeof(float));
 
   /* scatter sets, mappings and data on sets*/
   scatter_int_array(g_pp, pp, comm_size, g_nedge,nedge, 2);
@@ -261,10 +257,6 @@
 
   /**------------------------END I/O and PARTITIONING ---------------------**/
 
-  // OP initialisation
-
-  op_init(argc,argv,2);
-
   // declare sets, pointers, and datasets
 
   op_set nodes = op_decl_set(nnode,"nodes");
@@ -287,16 +279,9 @@
 
   //create halos
   op_halo_create();
-<<<<<<< HEAD
 
   //initialise timers for total execution wall time
   op_timers(&cpu_t1, &wall_t1);
-=======
-  
-  //initialise timers for total execution wall time      
-  op_timers(&cpu_t1, &wall_t1); 
-  
->>>>>>> 0749e88b
 
   // main iteration loop
 
@@ -319,7 +304,7 @@
         op_arg_gbl(&u_max,1,"float",OP_MAX));
 
     if(my_rank == MPI_ROOT)
-      printf("\n u max/rms = %f %f \n\n",u_max, sqrt(u_sum/g_nnode));
+      op_printf("\n u max/rms = %f %f \n\n",u_max, sqrt(u_sum/g_nnode));
   }
 
   op_timers(&cpu_t2, &wall_t2);
@@ -329,25 +314,12 @@
 
   //output the result dat array to files
   print_dat_tofile(temp, "out_grid.dat"); //ASCI
-  print_dat_tobinfile(temp, "out_grid.bin"); //Binary
-
-  //free memory allocated to halos
-  op_halo_destroy();
-  //return all op_dats, op_maps back to original element order
-  op_partition_reverse();
+  //print_dat_tobinfile(temp, "out_grid.bin"); //Binary
 
   //print each mpi process's timing info for each kernel
   op_mpi_timing_output();
 
   //print total time for niter interations
-<<<<<<< HEAD
-  time = wall_t2-wall_t1;
-  MPI_Reduce(&time,&max_time,1,MPI_DOUBLE, MPI_MAX,MPI_ROOT, MPI_COMM_WORLD);
-  if(my_rank==MPI_ROOT)printf("Max total runtime = %f\n",max_time);
-
-=======
-  if(my_rank==MPI_ROOT)printf("Max total runtime = %f\n",wall_t2-wall_t1);  
-  
->>>>>>> 0749e88b
-  MPI_Finalize();   //user mpi finalize
+  op_printf("Max total runtime = %f\n",wall_t2-wall_t1);
+  op_exit();
 }
