--- conflicted
+++ resolved
@@ -69,16 +69,11 @@
 
 // main program
 
-<<<<<<< HEAD
 int main(int argc, char **argv)
 {
-=======
-int main(int argc, char **argv){
-
   // OP initialisation
   op_init(argc,argv,2);
-  
->>>>>>> 0749e88b
+
   int    *becell, *ecell,  *bound, *bedge, *edge, *cell;
   float  *x, *q, *qold, *adt, *res;
 
@@ -206,8 +201,8 @@
     // save old flow solution
 
     op_par_loop(save_soln,"save_soln", cells,
-    	op_arg_dat(p_q,   -1,OP_ID, 4,"float",OP_READ ),
-    	op_arg_dat(p_qold,-1,OP_ID, 4,"float",OP_WRITE));
+      op_arg_dat(p_q,   -1,OP_ID, 4,"float",OP_READ ),
+      op_arg_dat(p_qold,-1,OP_ID, 4,"float",OP_WRITE));
 
     // predictor/corrector update loop
 
@@ -216,51 +211,47 @@
       // calculate area/timstep
 
       op_par_loop(adt_calc,"adt_calc",cells,
-      	  op_arg_dat(p_x,   0,pcell, 2,"float",OP_READ ),
-      	  op_arg_dat(p_x,   1,pcell, 2,"float",OP_READ ),
-      	  op_arg_dat(p_x,   2,pcell, 2,"float",OP_READ ),
-      	  op_arg_dat(p_x,   3,pcell, 2,"float",OP_READ ),
-      	  op_arg_dat(p_q,  -1,OP_ID, 4,"float",OP_READ ),
-      	  op_arg_dat(p_adt,-1,OP_ID, 1,"float",OP_WRITE));
+          op_arg_dat(p_x,   0,pcell, 2,"float",OP_READ ),
+          op_arg_dat(p_x,   1,pcell, 2,"float",OP_READ ),
+          op_arg_dat(p_x,   2,pcell, 2,"float",OP_READ ),
+          op_arg_dat(p_x,   3,pcell, 2,"float",OP_READ ),
+          op_arg_dat(p_q,  -1,OP_ID, 4,"float",OP_READ ),
+          op_arg_dat(p_adt,-1,OP_ID, 1,"float",OP_WRITE));
 
       // calculate flux residual
 
       op_par_loop(res_calc,"res_calc",edges,
-      	  op_arg_dat(p_x,    0,pedge, 2,"float",OP_READ),
-      	  op_arg_dat(p_x,    1,pedge, 2,"float",OP_READ),
-      	  op_arg_dat(p_q,    0,pecell,4,"float",OP_READ),
-      	  op_arg_dat(p_q,    1,pecell,4,"float",OP_READ),
-      	  op_arg_dat(p_adt,  0,pecell,1,"float",OP_READ),
-      	  op_arg_dat(p_adt,  1,pecell,1,"float",OP_READ),
-      	  op_arg_dat(p_res,  0,pecell,4,"float",OP_INC ),
-      	  op_arg_dat(p_res,  1,pecell,4,"float",OP_INC ));
+          op_arg_dat(p_x,    0,pedge, 2,"float",OP_READ),
+          op_arg_dat(p_x,    1,pedge, 2,"float",OP_READ),
+          op_arg_dat(p_q,    0,pecell,4,"float",OP_READ),
+          op_arg_dat(p_q,    1,pecell,4,"float",OP_READ),
+          op_arg_dat(p_adt,  0,pecell,1,"float",OP_READ),
+          op_arg_dat(p_adt,  1,pecell,1,"float",OP_READ),
+          op_arg_dat(p_res,  0,pecell,4,"float",OP_INC ),
+          op_arg_dat(p_res,  1,pecell,4,"float",OP_INC ));
 
       op_par_loop(bres_calc,"bres_calc",bedges,
-      	  op_arg_dat(p_x,     0,pbedge, 2,"float",OP_READ),
-      	  op_arg_dat(p_x,     1,pbedge, 2,"float",OP_READ),
-      	  op_arg_dat(p_q,     0,pbecell,4,"float",OP_READ),
-      	  op_arg_dat(p_adt,   0,pbecell,1,"float",OP_READ),
-      	  op_arg_dat(p_res,   0,pbecell,4,"float",OP_INC ),
-      	  op_arg_dat(p_bound,-1,OP_ID  ,1,"int",  OP_READ));
+          op_arg_dat(p_x,     0,pbedge, 2,"float",OP_READ),
+          op_arg_dat(p_x,     1,pbedge, 2,"float",OP_READ),
+          op_arg_dat(p_q,     0,pbecell,4,"float",OP_READ),
+          op_arg_dat(p_adt,   0,pbecell,1,"float",OP_READ),
+          op_arg_dat(p_res,   0,pbecell,4,"float",OP_INC ),
+          op_arg_dat(p_bound,-1,OP_ID  ,1,"int",  OP_READ));
 
       // update flow field
 
       rms = 0.0;
 
       op_par_loop(update,"update",cells,
-      	  op_arg_dat(p_qold,-1,OP_ID, 4,"float",OP_READ ),
-      	  op_arg_dat(p_q,   -1,OP_ID, 4,"float",OP_WRITE),
-      	  op_arg_dat(p_res, -1,OP_ID, 4,"float",OP_RW   ),
-      	  op_arg_dat(p_adt, -1,OP_ID, 1,"float",OP_READ ),
-      	  op_arg_gbl(&rms,1,"float",OP_INC));
-    }
-
-<<<<<<< HEAD
+          op_arg_dat(p_qold,-1,OP_ID, 4,"float",OP_READ ),
+          op_arg_dat(p_q,   -1,OP_ID, 4,"float",OP_WRITE),
+          op_arg_dat(p_res, -1,OP_ID, 4,"float",OP_RW   ),
+          op_arg_dat(p_adt, -1,OP_ID, 1,"float",OP_READ ),
+          op_arg_gbl(&rms,1,"float",OP_INC));
+    }
+
     // print iteration history
 
-=======
-//  print iteration history
->>>>>>> 0749e88b
     rms = sqrtf(rms/(float) ncell);
 
     if (iter%100 == 0)
@@ -269,5 +260,4 @@
 
   op_timing_output();
   op_exit();
-
 }
