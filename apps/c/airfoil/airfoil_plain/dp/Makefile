#
# The following environment variables should be predefined:
#
# OP2_COMPILER (gnu,intel,etc)
#
# ... and optionally the following. If not defined, then 
# they must be locatable via PATH variables:
#
# OP2_INSTALL_PATH
# CUDA_INSTALL_PATH
# PARMETIS_INSTALL_PATH
# PTSCOTCH_INSTALL_PATH
# HDF5_INSTALL_PATH
#

include ../../../../make-common.inc

ifeq ($(OP2_COMPILER),gnu)
  CPP		= g++
  CPPFLAGS	= -arch x86_64 -g -fPIC -DUNIX -Wall #-Wextra
  OMPFLAGS	= -fopenmp
  MPICPP	= $(MPICXX_PATH)
  MPIFLAGS	= $(CPPFLAGS)
else
ifeq ($(OP2_COMPILER),intel)
  CPP		= icpc
  CCFLAGS	= -O3 -xHost -DMPICH_IGNORE_CXX_SEEK -restrict -fno-alias -inline-forceinline -qopt-report -parallel -DVECTORIZE #-parallel #-DCOMM_PERF #-DDEBUG #-vec-report
  CPPFLAGS 	= $(CCFLAGS)
  OMPFLAGS	= -qopenmp
  MPICPP	= $(MPICXX_PATH)
  # NVCCFLAGS	= -ccbin=$(MPICPP)
  MPIFLAGS	= $(CPPFLAGS)
else
ifeq ($(OP2_COMPILER),pgi)
  CPP       	= pgc++
  CCFLAGS  	= -O3
  CPPFLAGS 	= $(CCFLAGS)
  OMPFLAGS 	= -mp
  MPICPP   	= $(MPICXX_PATH)
  MPIFLAGS 	= $(CPPFLAGS)
  NVCCFLAGS	= -ccbin=$(MPICPP)
else
ifeq ($(OP2_COMPILER),cray)
  CPP           = CC
  CCFLAGS       = -O3 -h fp3 -h ipa5
  CPPFLAGS      = $(CCFLAGS)
  OMPFLAGS      = -h omp
  MPICPP        = CC
  MPIFLAGS      = $(CPPFLAGS)
else
ifeq ($(OP2_COMPILER),clang)
  CPP           = clang++
  CCFLAGS       = -O3 #-ffast-math
  CPPFLAGS      = $(CCFLAGS)
  OMPFLAGS      = -I$(OMPTARGET_LIBS)/../include -fopenmp=libomp -Rpass-analysis
  OMPOFFLOAD    = -fopenmp-targets=nvptx64-nvidia-cuda  -ffp-contract=fast -Xcuda-ptxas -v #-Xclang -target-feature -Xclang +ptx35 -fopenmp-nonaliased-maps
  MPICC         = $(MPICC_PATH)
  MPICPP        = $(MPICXX_PATH)
  MPIFLAGS      = $(CPPFLAGS)
  NVCCFLAGS     = -ccbin=$(NVCC_HOST_COMPILER)
else
ifeq ($(OP2_COMPILER),sycl)
  ifdef DEBUG
    CCFLAGS  = -g -O0
  else
    CCFLAGS  = -g -O3
  endif
  CXX	    = g++
  SYCLCXX = compute++
  CXXFLAGS  = $(CCFLAGS)
  MPICXX    = $(MPICPP_PATH)
  MPIFLAGS  = $(CXXFLAGS)
  NVCCFLAGS = -ccbin=$(NVCC_HOST_COMPILER)
<<<<<<< HEAD
  SYCL_FLAGS = -sycl-driver -sycl-target spir -no-serial-memop  -I$(SYCL_INSTALL_PATH)/include  #compute++ SYCL
  #SYCL_FLAGS = -sycl-driver -sycl-target ptx64 -no-serial-memop  -I$(SYCL_INSTALL_PATH)/include  #compute++ SYCL 
  SYCL_LIB   = -L$(SYCL_INSTALL_PATH)/lib -lComputeCpp -L$(CUDA_INSTALL_PATH)/lib64 -lOpenCL
  #SYCL_FLAGS = -mllvm -inline-threshold=1000 -sycl-driver -sycl-target ptx64 -no-serial-memop -I$(SYCL_INSTALL_PATH)/include -I$(CUDA_INSTALL_PATH)/include -std=c++11
  #SYCL_FLAGS = -mllvm -inline-threshold=1000 -I$(SYCL_INSTALL_PATH)/include -I$(CUDA_INSTALL_PATH)/include -std=c++11
else
ifeq ($(OP2_COMPILER),intel-sycl)
  ifdef DEBUG
    CCFLAGS  = -g -O0
  else
    CCFLAGS  = -O3
  endif
  CXX       = g++
  SYCLCXX   = clang++ -O3
  CXXFLAGS  = $(CCFLAGS)
  MPICXX    = $(MPICPP_PATH)
  MPIFLAGS  = $(CXXFLAGS)
  SYCL_LIB   = -L$(SYCL_INSTALL_PATH)/lib -lOpenCL
  NVCCFLAGS = -ccbin=$(NVCC_HOST_COMPILER)
  SYCL_FLAGS = -std=c++11 -fsycl -I$(SYCL_INSTALL_PATH)/include -I$(SYCL_INSTALL_PATH)/include #intel sycl
  #SYCL_FLAGS = -std=c++11 -fsycl #intel sycl
=======
  SYCL_FLAGS = -std=c++11 -fsycl #-foffload-static-lib=asf
	SYCL_LINK_SEQ	= -foffload-static-lib=$(OP2_INSTALL_PATH)/c/lib/libop2_sycl.a
>>>>>>> 7e33af2f
else
ifeq ($(OP2_COMPILER),hipsycl)
  ifdef DEBUG
    CCFLAGS  = -g -O0
  else
    CCFLAGS  = -O3
  endif
  CXX	    = g++
  SYCLCXX = syclcc-clang
  CXXFLAGS  = $(CCFLAGS)
  MPICXX    = $(MPICPP_PATH)
  MPIFLAGS  = $(CXXFLAGS)
  NVCCFLAGS = -ccbin=$(NVCC_HOST_COMPILER)
  SYCL_LIB   = 

else
print:
	@echo "unrecognised value for OP2_COMPILER"
endif
endif
endif
endif
endif
endif
endif
endif

#
# set flags for NVCC compilation and linking
#
ifndef NV_ARCH
  MESSAGE=select an NVIDA device to compile in CUDA, e.g. make NV_ARCH=KEPLER
  NV_ARCH=Kepler
endif
ifeq ($(NV_ARCH),Fermi)
  CODE_GEN_CUDA=-gencode arch=compute_20,code=sm_21
else
ifeq ($(NV_ARCH),Kepler)
  CODE_GEN_CUDA=-gencode arch=compute_35,code=sm_35
ifeq ($(OP2_COMPILER),hipsycl)
  SYCL_FLAGS = --hipsycl-gpu-arch=sm_35
endif
else
ifeq ($(NV_ARCH),Maxwell)
  CODE_GEN_CUDA=-gencode arch=compute_50,code=sm_50
else
ifeq ($(NV_ARCH),Pascal)
  CODE_GEN_CUDA=-gencode arch=compute_60,code=sm_60
ifeq ($(OP2_COMPILER),hipsycl)
  SYCL_FLAGS = --hipsycl-gpu-arch=sm_60
endif
else
ifeq ($(NV_ARCH),Volta)
  CODE_GEN_CUDA=-gencode arch=compute_70,code=sm_70
ifeq ($(OP2_COMPILER),hipsycl)
  SYCL_FLAGS = --hipsycl-gpu-arch=sm_70
endif
endif
endif
endif
endif
endif


NVCCFLAGS += -O3 $(CODE_GEN_CUDA) -m64 -Xptxas=-v -use_fast_math #--Xptxas -dlcm=ca g -G -O0

#VAR		= -DOP_PART_SIZE_1=512 -DOP_PART_SIZE_2=1024 -DOP_PART_SIZE_3=64
#-DOP_BLOCK_SIZE_0=512 -DOP_BLOCK_SIZE_1=64 -DOP_BLOCK_SIZE_2=64 -DOP_BLOCK_SIZE_3=64 -DOP_BLOCK_SIZE_4=64

#
# master to make all versions
#
ALL_TARGETS = clean airfoil_seq airfoil_genseq airfoil_openmp airfoil_mpi airfoil_mpi_genseq airfoil_mpi_openmp airfoil_cuda airfoil_mpi_cuda
ifeq ($(OP2_COMPILER),pgi)
        ALL_TARGETS += #airfoil_openacc airfoil_mpi_openacc
endif
ifeq ($(OP2_COMPILER),intel)
        ALL_TARGETS += airfoil_vec airfoil_mpi_vec
endif

all: $(ALL_TARGETS)


#
# master to make all versions
#


#
# simple header file sequential version
#

airfoil_seq: airfoil.cpp save_soln.h adt_calc.h res_calc.h bres_calc.h Makefile
	     $(CPP) $(CPPFLAGS) airfoil.cpp $(OP2_INC) $(OP2_LIB) -lop2_seq -o airfoil_seq

#
# codegenerated sequential version
#

airfoil_genseq: airfoil_op.cpp seq/airfoil_seqkernels.cpp \
                seq/save_soln_seqkernel.cpp  save_soln.h \
                seq/adt_calc_seqkernel.cpp   adt_calc.h  \
                seq/res_calc_seqkernel.cpp   res_calc.h  \
                seq/bres_calc_seqkernel.cpp  bres_calc.h \
                seq/update_seqkernel.cpp     update.h    \
                Makefile
		$(MPICPP) $(VAR) $(CPPFLAGS) $(OP2_INC) $(OP2_INC) \
                $(PARMETIS_INC) $(PTSCOTCH_INC) -Iseq -I. \
                airfoil_op.cpp -lm seq/airfoil_seqkernels.cpp $(OP2_LIB) -lop2_seq \
                $(PARMETIS_LIB) $(PTSCOTCH_LIB) -o airfoil_genseq

#
# codegenerated vectorised sequential version
#

airfoil_vec: airfoil_op.cpp vec/airfoil_veckernels.cpp \
                vec/save_soln_veckernel.cpp  save_soln.h \
                vec/adt_calc_veckernel.cpp   adt_calc.h  \
                vec/res_calc_veckernel.cpp   res_calc.h  \
                vec/bres_calc_veckernel.cpp  bres_calc.h \
                vec/update_veckernel.cpp     update.h    \
                Makefile
		$(MPICPP) -DVECTORIZE $(VAR) $(OMPFLAGS) $(CPPFLAGS) $(OP2_INC) $(OP2_INC) \
                $(PARMETIS_INC) $(PTSCOTCH_INC) -Ivec -I. \
                airfoil_op.cpp -lm vec/airfoil_veckernels.cpp $(OP2_LIB) -lop2_seq \
                $(PARMETIS_LIB) $(PTSCOTCH_LIB) -o airfoil_vec
#
# x86 version using kernel files generated by op2.py
#

airfoil_openmp:	airfoil_op.cpp openmp/airfoil_kernels.cpp \
		openmp/save_soln_kernel.cpp  save_soln.h \
		openmp/adt_calc_kernel.cpp   adt_calc.h  \
		openmp/res_calc_kernel.cpp   res_calc.h  \
		openmp/bres_calc_kernel.cpp  bres_calc.h \
		openmp/update_kernel.cpp     update.h    \
                Makefile
		$(CPP) $(VAR) $(CPPFLAGS) $(OMPFLAGS) $(OP2_INC) $(OP2_LIB) -Iopenmp -I. \
		airfoil_op.cpp openmp/airfoil_kernels.cpp -lm -lop2_openmp -o airfoil_openmp

#
# CUDA version using kernel files generated by op2.py
#

airfoil_cuda:	airfoil_op.cpp cuda/airfoil_kernels_cu.o Makefile
		$(CPP) $(VAR) $(CPPFLAGS) $(CUDA_INC) $(OP2_INC) $(OP2_LIB) $(CUDA_LIB) \
		airfoil_op.cpp cuda/airfoil_kernels_cu.o -lcudart -lop2_cuda -o airfoil_cuda

cuda/airfoil_kernels_cu.o:	cuda/airfoil_kernels.cu      \
		cuda/save_soln_kernel.cu save_soln.h \
		cuda/adt_calc_kernel.cu  adt_calc.h  \
		cuda/res_calc_kernel.cu  res_calc.h  \
		cuda/bres_calc_kernel.cu bres_calc.h \
		cuda/update_kernel.cu    update.h    \
		Makefile
		nvcc $(VAR) $(INC) $(NVCCFLAGS) $(OP2_INC) \
		-Icuda -I. -c -o cuda/airfoil_kernels_cu.o \
		cuda/airfoil_kernels.cu

#
# codegenerated SYCL version
#

airfoil_sycl: airfoil_op.cpp sycl/airfoil_kernels.cpp \
                sycl/save_soln_kernel.cpp  save_soln.h \
                sycl/adt_calc_kernel.cpp   adt_calc.h  \
                sycl/res_calc_kernel.cpp   res_calc.h  \
                sycl/bres_calc_kernel.cpp  bres_calc.h \
                sycl/update_kernel.cpp     update.h    \
                Makefile
		$(SYCLCXX) $(VAR) $(CPPFLAGS) $(SYCL_FLAGS) $(OP2_INC) $(OP2_INC) \
<<<<<<< HEAD
                -Isycl -I. airfoil_op.cpp -lm sycl/airfoil_kernels.cpp $(OP2_LIB) \
		-lop2_sycl $(SYCL_LIB)  \
                -o airfoil_sycl
=======
                -Isycl -I. airfoil_op.cpp -lm sycl/airfoil_kernels.cpp $(OP2_LIB) -lop2_sycl \
                $(SYCL_LINK_SEQ) -o airfoil_sycl
>>>>>>> 7e33af2f



#
# mpi with sequential-nodes version
#

airfoil_mpi: airfoil_mpi.cpp save_soln.h adt_calc.h res_calc.h bres_calc.h Makefile
	$(MPICPP) $(MPIFLAGS) $(OP2_INC) $(PARMETIS_INC) $(PTSCOTCH_INC) \
	$(OP2_LIB) airfoil_mpi.cpp -lop2_mpi $(PARMETIS_LIB) $(PTSCOTCH_LIB) -o airfoil_mpi


#
# mpi code generated seq version using kernel files generated by op2.py
#

airfoil_mpi_genseq: airfoil_mpi_op.cpp seq/airfoil_mpi_seqkernels.cpp \
                seq/save_soln_seqkernel.cpp  save_soln.h \
                seq/adt_calc_seqkernel.cpp   adt_calc.h  \
                seq/res_calc_seqkernel.cpp   res_calc.h  \
                seq/bres_calc_seqkernel.cpp  bres_calc.h \
                seq/update_seqkernel.cpp     update.h    \
                Makefile
	        $(MPICPP) $(VAR) $(CPPFLAGS) $(OP2_INC) $(OP2_INC) \
                $(PARMETIS_INC) $(PTSCOTCH_INC) -Iseq -I. \
                airfoil_mpi_op.cpp -lm seq/airfoil_mpi_seqkernels.cpp $(OP2_LIB) -lop2_mpi \
                $(PARMETIS_LIB) $(PTSCOTCH_LIB) -o airfoil_mpi_genseq


#
# mpi vectorized seq version using kernel files generated by op2.py
#

airfoil_mpi_vec: airfoil_mpi_op.cpp vec/airfoil_mpi_veckernels.cpp \
                vec/save_soln_veckernel.cpp  save_soln.h \
                vec/adt_calc_veckernel.cpp   adt_calc.h  \
                vec/res_calc_veckernel.cpp   res_calc.h  \
                vec/bres_calc_veckernel.cpp  bres_calc.h \
                vec/update_veckernel.cpp     update.h    \
                Makefile
		$(MPICPP) -DVECTORIZE $(VAR) $(OMPFLAGS)  $(CPPFLAGS) $(OP2_INC) $(OP2_INC) \
                $(PARMETIS_INC) $(PTSCOTCH_INC) -Ivec -I. \
                airfoil_mpi_op.cpp -lm vec/airfoil_mpi_veckernels.cpp $(OP2_LIB) -lop2_mpi \
                $(PARMETIS_LIB) $(PTSCOTCH_LIB) -o airfoil_mpi_vec


#
# mpi with openmp-nodes version
#

airfoil_mpi_openmp: airfoil_mpi_op.cpp openmp/airfoil_mpi_kernels.cpp \
		    openmp/save_soln_kernel.cpp  save_soln.h \
		    openmp/adt_calc_kernel.cpp   adt_calc.h  \
		    openmp/res_calc_kernel.cpp   res_calc.h  \
		    openmp/bres_calc_kernel.cpp  bres_calc.h \
		    openmp/update_kernel.cpp     update.h    \
		    Makefile
		    $(MPICPP) $(MPIFLAGS) $(OMPFLAGS) airfoil_mpi_op.cpp openmp/airfoil_mpi_kernels.cpp \
		    $(OP2_INC) $(PARMETIS_INC) $(PTSCOTCH_INC) $(HDF5_INC) -Iopenmp -I. \
		    $(OP2_LIB) -lop2_mpi $(PARMETIS_LIB) $(PTSCOTCH_LIB) -o airfoil_mpi_openmp

#
# mpi with CUDA version
#

airfoil_mpi_cuda:	airfoil_mpi_op.cpp cuda/airfoil_kernels_mpi_cu.o Makefile
		  $(MPICPP) $(MPIFLAGS) airfoil_mpi_op.cpp cuda/airfoil_kernels_mpi_cu.o \
		  $(OP2_INC) $(PARMETIS_INC) $(PTSCOTCH_INC) \
		  $(OP2_LIB) -lop2_mpi_cuda $(PARMETIS_LIB) $(PTSCOTCH_LIB) \
		  $(CUDA_LIB) -lcudart -o airfoil_mpi_cuda

cuda/airfoil_kernels_mpi_cu.o:	cuda/airfoil_mpi_kernels.cu      \
		  cuda/save_soln_kernel.cu  save_soln.h \
		  cuda/adt_calc_kernel.cu   adt_calc.h  \
		  cuda/res_calc_kernel.cu   res_calc.h  \
		  cuda/bres_calc_kernel.cu  bres_calc.h \
		  cuda/update_kernel.cu     update.h    \
		  Makefile
		  nvcc  $(INC) $(NVCCFLAGS) $(OP2_INC) -I $(MPI_INSTALL_PATH)/include \
		  -I. -Icuda -c -o cuda/airfoil_kernels_mpi_cu.o cuda/airfoil_mpi_kernels.cu



#
# cleanup
#

clean:
		rm -f airfoil_seq airfoil_vec airfoil_openmp airfoil_cuda airfoil_mpi airfoil_mpi_vec \
		airfoil_mpi_cuda airfoil_mpi_openmp airfoil_genseq airfoil_mpi_genseq airfoil_mpi_cuda_hyb \
		airfoil_sycl *.o cuda/*.o<|MERGE_RESOLUTION|>--- conflicted
+++ resolved
@@ -71,7 +71,6 @@
   MPICXX    = $(MPICPP_PATH)
   MPIFLAGS  = $(CXXFLAGS)
   NVCCFLAGS = -ccbin=$(NVCC_HOST_COMPILER)
-<<<<<<< HEAD
   SYCL_FLAGS = -sycl-driver -sycl-target spir -no-serial-memop  -I$(SYCL_INSTALL_PATH)/include  #compute++ SYCL
   #SYCL_FLAGS = -sycl-driver -sycl-target ptx64 -no-serial-memop  -I$(SYCL_INSTALL_PATH)/include  #compute++ SYCL 
   SYCL_LIB   = -L$(SYCL_INSTALL_PATH)/lib -lComputeCpp -L$(CUDA_INSTALL_PATH)/lib64 -lOpenCL
@@ -93,10 +92,8 @@
   NVCCFLAGS = -ccbin=$(NVCC_HOST_COMPILER)
   SYCL_FLAGS = -std=c++11 -fsycl -I$(SYCL_INSTALL_PATH)/include -I$(SYCL_INSTALL_PATH)/include #intel sycl
   #SYCL_FLAGS = -std=c++11 -fsycl #intel sycl
-=======
   SYCL_FLAGS = -std=c++11 -fsycl #-foffload-static-lib=asf
-	SYCL_LINK_SEQ	= -foffload-static-lib=$(OP2_INSTALL_PATH)/c/lib/libop2_sycl.a
->>>>>>> 7e33af2f
+  SYCL_LINK_SEQ	= -foffload-static-lib=$(OP2_INSTALL_PATH)/c/lib/libop2_sycl.a
 else
 ifeq ($(OP2_COMPILER),hipsycl)
   ifdef DEBUG
@@ -268,16 +265,9 @@
                 sycl/update_kernel.cpp     update.h    \
                 Makefile
 		$(SYCLCXX) $(VAR) $(CPPFLAGS) $(SYCL_FLAGS) $(OP2_INC) $(OP2_INC) \
-<<<<<<< HEAD
                 -Isycl -I. airfoil_op.cpp -lm sycl/airfoil_kernels.cpp $(OP2_LIB) \
-		-lop2_sycl $(SYCL_LIB)  \
+		-lop2_sycl $(SYCL_LINK_SEQ) $(SYCL_LIB)  \
                 -o airfoil_sycl
-=======
-                -Isycl -I. airfoil_op.cpp -lm sycl/airfoil_kernels.cpp $(OP2_LIB) -lop2_sycl \
-                $(SYCL_LINK_SEQ) -o airfoil_sycl
->>>>>>> 7e33af2f
-
-
 
 #
 # mpi with sequential-nodes version
