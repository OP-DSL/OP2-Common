--- conflicted
+++ resolved
@@ -3,110 +3,15 @@
 APP_ENTRY := $(APP_NAME).cpp
 APP_ENTRY_MPI := $(APP_ENTRY)
 
-<<<<<<< HEAD
-ifeq ($(OP2_COMPILER),gnu)
-  CPP		= g++
-  CPPFLAGS	= -O3 -fPIC -DUNIX -Wall -DVECTORIZE #-O0 -g -Wextra
-  OMPFLAGS	= -fopenmp
-  MPICPP	= $(MPICXX_PATH)
-  MPIFLAGS	= $(CCFLAGS)
-else
-ifeq ($(OP2_COMPILER),intel)
-  CPP		= icpc
-  CCFLAGS	= -O3 -xHOST -DMPICH_IGNORE_CXX_SEEK -restrict -inline-forceinline -qopt-report=5 -DVECTORIZE -fp-model strict -fp-model source -prec-div -prec-sqrt #-parallel #-DCOMM_PERF #-DDEBUG #-vec-report
-#  CCFLAGS	= -O3 -xHost -DMPICH_IGNORE_CXX_SEEK -fno-alias -inline-forceinline -qopt-report -parallel -prec-div -DVECTORIZE #-parallel #-DCOMM_PERF #-DDEBUG #-vec-report
-  CPPFLAGS 	= $(CCFLAGS)
-  OMPFLAGS	= -qopenmp
-  MPICPP	= $(MPICXX_PATH)
-  # NVCCFLAGS	= -ccbin=$(MPICPP)
-  MPIFLAGS	= $(CPPFLAGS)
-else
-ifeq ($(OP2_COMPILER),xl)
-  CPP		= xlc++
-  CCFLAGS	= -O3 -qarch=pwr8 -qtune=pwr8 -qhot -qxflag=nrcptpo -qinline=level=10 -Wx,-nvvm-compile-options=-ftz=1 -Wx,-nvvm-compile-options=-prec-div=0 -Wx,-nvvm-compile-options=-prec-sqrt=0
-  CPPFLAGS 	= $(CCFLAGS)
-  OMPFLAGS	= -qsmp=omp -qthreaded
-  OMPOFFLOAD	= -qsmp=omp -qoffload -Xptxas -v -g1
-  MPICPP	= $(MPICXX_PATH)
-  MPIFLAGS	= $(CPPFLAGS)
-else
-ifeq ($(),pgi)
-  CPP       	= pgc++
-  CCFLAGS  	= -O3
-  CPPFLAGS 	= $(CCFLAGS)
-  OMPFLAGS 	= -mp
-  MPICC   	= $(MPICC_PATH)
-  MPICPP   	= $(MPICXX_PATH)
-  MPIFLAGS 	= $(CPPFLAGS)
-  # NVCCFLAGS	= -ccbin=$(MPICPP)
-  ACCFLAGS      = -acc -Minfo=acc -ta=tesla:cc35,fastmath,lineinfo -DOPENACC -fast -Minfo=accel -Mcuda=ptxinfo
-else
-ifeq ($(OP2_COMPILER),cray)
-  CPP           = CC
-  CCFLAGS       = -O3 -h fp3 -h ipa5
-  CPPFLAGS      = $(CCFLAGS)
-  OMPFLAGS      = -h omp
-  MPICPP        = CC
-  MPIFLAGS      = $(CPPFLAGS)
-else
-ifeq ($(OP2_COMPILER),clang)
-  CPP       	= clang++
-  CCFLAGS  	= -O3 -ffast-math
-  CPPFLAGS 	= $(CCFLAGS)
-  OMPFLAGS 	= -I$(OMPTARGET_LIBS)/../tools/openmp/runtime/src/ -fopenmp=libomp -Rpass-analysis
-  OMPOFFLOAD 	= $(OMPFLAGS) -fopenmp-targets=nvptx64-nvidia-cuda -fopenmp-nonaliased-maps -ffp-contract=fast -Xcuda-ptxas -v #-Xclang -target-feature -Xclang +ptx35
-  MPICC   	= $(MPICC_PATH)
-  MPICPP   	= $(MPICXX_PATH)
-  MPIFLAGS 	= $(CPPFLAGS)
-else
-print:
-	@echo "unrecognised value for OP2_COMPILER"
-endif
-endif
-endif
-endif
-endif
-endif
-=======
 OP2_LIBS_WITH_HDF5 := true
->>>>>>> da2a3fed
 
 include ../../../../../makefiles/common.mk
 include ../../../../../makefiles/c_app.mk
 
 .PHONY: clean_convert_mesh
 
-<<<<<<< HEAD
-#
-# set flags for NVCC compilation and linking
-#
-ifndef NV_ARCH
-  MESSAGE=select an NVIDA device to compile in CUDA, e.g. make NV_ARCH=KEPLER
-  NV_ARCH=Kepler
-endif
-ifeq ($(NV_ARCH),Fermi)
-  CODE_GEN_CUDA=-gencode arch=compute_20,code=sm_21
-else
-ifeq ($(NV_ARCH),Kepler)
-  CODE_GEN_CUDA=-gencode arch=compute_35,code=sm_35
-else
-ifeq ($(NV_ARCH),Maxwell)
-  CODE_GEN_CUDA=-gencode arch=compute_50,code=sm_50
-else
-ifeq ($(NV_ARCH),Pascal)
-  CODE_GEN_CUDA=-gencode arch=compute_60,code=sm_60
-else
-ifeq ($(NV_ARCH),Volta)
-  CODE_GEN_CUDA=-gencode arch=compute_70,code=sm_70
-else
-ifeq ($(NV_ARCH),Ampere)
-  CODE_GEN_CUDA=-gencode arch=compute_80,code=sm_80
-endif
-endif
-=======
 ifeq ($(HAVE_HDF5_PAR),true)
   all: convert_mesh
->>>>>>> da2a3fed
 endif
 
 clean: clean_convert_mesh
