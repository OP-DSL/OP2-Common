include ../../../../../makefiles/common.mk

APP_NAME := airfoil
APP_SRC := airfoil.cpp

<<<<<<< HEAD
OP2_LIBS_WITH_HDF5 := true
=======
ifeq ($(OP2_COMPILER),gnu)
  CPP		= g++
  CPPFLAGS	= -O2 -fPIC -DUNIX -Wall -Wextra
  OMPFLAGS	= -fopenmp
  MPICPP	= $(MPICXX_PATH)
  MPIFLAGS	= $(CCFLAGS)
else
ifeq ($(OP2_COMPILER),intel)
  CPP		= icpc
  CCFLAGS	= -O3 -xHost -DMPICH_IGNORE_CXX_SEEK -restrict -inline-forceinline -qopt-report=5 -DVECTORIZE #-parallel #-DCOMM_PERF #-DDEBUG #-vec-report
  # CCFLAGS	= -O3 -xHost -DMPICH_IGNORE_CXX_SEEK -fno-alias -inline-forceinline -qopt-report -parallel -prec-div -DVECTORIZE #-parallel #-DCOMM_PERF #-DDEBUG #-vec-report
  CPPFLAGS 	= $(CCFLAGS)
  OMPFLAGS	= -qopenmp
  MPICPP	= $(MPICXX_PATH)
  # NVCCFLAGS	~= -ccbin=$(MPICPP)
  MPIFLAGS	= $(CPPFLAGS)
else
ifeq ($(OP2_COMPILER),xl)
  CPP		= xlc++
  CCFLAGS	= -O3 -qarch=pwr8 -qtune=pwr8 -qhot -qxflag=nrcptpo -qinline=level=10 -Wx,-nvvm-compile-options=-ftz=1 -Wx,-nvvm-compile-options=-prec-div=0 -Wx,-nvvm-compile-options=-prec-sqrt=0
#  CCFLAGS	= -O3 -xHost -DMPICH_IGNORE_CXX_SEEK -fno-alias -inline-forceinline -qopt-report -parallel -prec-div -DVECTORIZE #-parallel #-DCOMM_PERF #-DDEBUG #-vec-report
  CPPFLAGS 	= $(CCFLAGS)
  OMPFLAGS	= -qsmp=omp -qthreaded
  OMPOFFLOAD	= -qsmp=omp -qoffload -Xptxas -v -g1
  MPICPP	= $(MPICXX_PATH)
  MPIFLAGS	= $(CPPFLAGS)
else
ifeq ($(OP2_COMPILER),pgi)
  CPP       	= pgc++
  CCFLAGS  	= -O3
  CPPFLAGS 	= $(CCFLAGS)
  OMPFLAGS 	= -mp
  MPICC   	= $(MPICC_PATH)
  MPICPP   	= $(MPICXX_PATH)
  MPIFLAGS 	= $(CPPFLAGS)
  # NVCCFLAGS	+= -ccbin=$(MPICPP)
  ACCFLAGS      = -acc -Minfo=acc -ta=tesla:cc35,fastmath,lineinfo -DOPENACC -fast -Minfo=accel -Mcuda=ptxinfo
else
ifeq ($(OP2_COMPILER),cray)
  CPP           = CC
  CCFLAGS       = -O3 -h fp3 -h ipa5
  CPPFLAGS      = $(CCFLAGS)
  OMPFLAGS      = -h omp
  MPICPP        = CC
  MPIFLAGS      = $(CPPFLAGS)
else
ifeq ($(OP2_COMPILER),clang)
  CPP       	= clang++
  CCFLAGS  	= -O3 -ffast-math
  CPPFLAGS 	= $(CCFLAGS)
  OMPFLAGS 	= -I$(OMPTARGET_LIBS)/../include -fopenmp=libomp -Rpass-analysis
  OMPOFFLOAD 	= $(OMPFLAGS) -fopenmp-targets=nvptx64-nvidia-cuda -ffp-contract=fast -Xcuda-ptxas -v #-Xclang -target-feature -Xclang +ptx35 -fopenmp-nonaliased-maps
  MPICC   	= $(MPICC_PATH)
  MPICPP   	= $(MPICXX_PATH)
  MPIFLAGS 	= $(CPPFLAGS)
  NVCCFLAGS     = -ccbin=$(NVCC_HOST_COMPILER)
else
ifeq ($(OP2_COMPILER),sycl)
  ifdef DEBUG
    CCFLAGS  = -g -O0
  else
    CCFLAGS  = -O3
  endif
  CPP       = g++
  SYCLCXX = clang++
  CXXFLAGS  = $(CCFLAGS)
  MPICXX    = $(MPICPP_PATH)
  MPIFLAGS  = $(CXXFLAGS)
  NVCCFLAGS = -ccbin=$(NVCC_HOST_COMPILER)
  SYCL_FLAGS = -std=c++11 -fsycl
else
ifeq ($(OP2_COMPILER),intel-sycl)
  ifdef DEBUG
    CCFLAGS  = -g -O0
  else
    CCFLAGS  = -O3
  endif
  CXX       = g++
  SYCLCXX   = dpcpp
  CXXFLAGS  = $(CCFLAGS)
  MPICXX    = $(MPICPP_PATH)
  MPISYCLCXX = $(MPICXX)
  MPIFLAGS  = $(CXXFLAGS)
  NVCCFLAGS = -ccbin=$(NVCC_HOST_COMPILER)
  SYCL_LIB   = #-L$(SYCL_INSTALL_PATH)/lib -lOpenCL
  SYCL_FLAGS = -std=c++17 -fsycl #-I$(SYCL_INSTALL_PATH)/include -I$(SYCL_INSTALL_PATH)/include #intel sycl
  #SYCL_FLAGS = -std=c++11 -fsycl #intel sycl
else
ifeq ($(OP2_COMPILER),hipsycl)
  ifdef DEBUG
    CCFLAGS  = -g -O0
  else
    CCFLAGS  = -O3
  endif
  CPP       = g++
  #SYCLCXX = compute++
  SYCLCXX = syclcc-clang
  CXXFLAGS  = $(CCFLAGS)
  MPICXX    = $(MPICPP_PATH)
  MPIFLAGS  = $(CXXFLAGS)
  NVCCFLAGS = -ccbin=$(NVCC_HOST_COMPILER)
  #SYCL_FLAGS = -mllvm -inline-threshold=1000 -sycl-driver -sycl-target ptx64 -no-serial-memop -I$(SYCL_INSTALL_PATH)/include -I$(CUDA_INSTALL_PATH)/include -std=c++11
  #SYCL_FLAGS = -mllvm -inline-threshold=1000 -I$(SYCL_INSTALL_PATH)/include -I$(CUDA_INSTALL_PATH)/include -std=c++11
else
print:
	@echo "unrecognised value for OP2_COMPILER"
endif
endif
endif
endif
endif
endif
endif
endif
endif
>>>>>>> f7960634

include ../../../../../makefiles/c_app.mk

.PHONY: clean_convert_mesh

<<<<<<< HEAD
ifeq ($(HAVE_HDF5_SEQ),true)
  all: convert_mesh
endif

ifeq ($(HAVE_HDF5_PAR),true)
  all: convert_mesh_mpi
endif

clean: clean_convert_mesh

convert_mesh: convert_mesh.cpp
	$(CXX) $(CXXFLAGS) $(OP2_INC) $(HDF5_SEQ_INC) $^ $(OP2_LIB_SEQ) -o $@
=======
#
# set flags for NVCC compilation and linking
#
ifndef NV_ARCH
  MESSAGE=select an NVIDA device to compile in CUDA, e.g. make NV_ARCH=KEPLER
  NV_ARCH=Kepler
endif
ifeq ($(NV_ARCH),Fermi)
  CODE_GEN_CUDA=-gencode arch=compute_20,code=sm_21
else
ifeq ($(NV_ARCH),Kepler)
  CODE_GEN_CUDA=-gencode arch=compute_35,code=sm_35
ifeq ($(OP2_COMPILER),hipsycl)
  SYCL_FLAGS = --hipsycl-gpu-arch=sm_35
endif
else
ifeq ($(NV_ARCH),Maxwell)
  CODE_GEN_CUDA=-gencode arch=compute_50,code=sm_50
else
ifeq ($(NV_ARCH),Pascal)
  CODE_GEN_CUDA=-gencode arch=compute_60,code=sm_60
ifeq ($(OP2_COMPILER),hipsycl)
  SYCL_FLAGS = --hipsycl-gpu-arch=sm_60
endif
else
ifeq ($(NV_ARCH),Volta)
  CODE_GEN_CUDA=-gencode arch=compute_70,code=sm_70
ifeq ($(OP2_COMPILER),hipsycl)
  SYCL_FLAGS = --hipsycl-gpu-arch=sm_70
endif
endif
endif
endif
endif
endif


ifdef MAX_REG_COUNT
  REG_COUNT = --maxrregcount $(MAX_REG_COUNT)
  PGI_REG_COUNT = -ta=nvidia,maxregcount:$(MAX_REG_COUNT)
  ifeq ($(OP2_COMPILER),xl)
    OMP4_REG_COUNT= -Xptxas -maxrregcount=$(MAX_REG_COUNT)
  else
  ifeq ($(OP2_COMPILER),clang)
    OMP4_REG_COUNT= -Xcuda-ptxas --maxrregcount=$(MAX_REG_COUNT)
  endif
  endif
endif

NVCCFLAGS += $(CODE_GEN_CUDA) -m64 -Xptxas=-v --use_fast_math -O3 $(REG_COUNT) -lineinfo  #-g -G -O0

VAR		= #-DOP_PART_SIZE_1=160 -DOP_PART_SIZE_2=320 -DOP_PART_SIZE_3=64 #-DOP_BLOCK_SIZE_0=64 -DOP_BLOCK_SIZE_1=64 -DOP_BLOCK_SIZE_2=64 -DOP_BLOCK_SIZE_3=64 -DOP_BLOCK_SIZE_4=64


#
# master to make all versions
#
ALL_TARGETS = clean airfoil_mpi airfoil_cuda airfoil_openmp airfoil_seq airfoil_genseq airfoil_mpi_genseq airfoil_mpi_cuda airfoil_mpi_cuda_hyb airfoil_mpi_openmp convert_mesh_seq convert_mesh_mpi
ifeq ($(OP2_COMPILER),pgi)
	ALL_TARGETS += airfoil_openacc airfoil_mpi_openacc
endif
ifeq ($(OP2_COMPILER),intel)
	ALL_TARGETS += airfoil_mpi_vec
endif

all: $(ALL_TARGETS)

#
# simple sequential version
#

airfoil_seq: airfoil.cpp save_soln.h adt_calc.h res_calc.h bres_calc.h
	     $(MPICPP) $(CPPFLAGS) airfoil.cpp $(OP2_INC) $(HDF5_INC) $(OP2_LIB) -lm -lop2_seq -lop2_hdf5 $(HDF5_LIB) -o airfoil_seq

airfoil_genseq: airfoil_op.cpp seq/airfoil_seqkernels.cpp
	     $(MPICPP) $(CPPFLAGS) $^ \
	     $(OP2_INC) $(HDF5_INC) \
	     $(OP2_LIB) -lm -lop2_seq -lop2_hdf5 \
	     $(HDF5_LIB) \
	     -o airfoil_genseq

#
# SYCL version
#

airfoil_sycl: airfoil_op.cpp sycl/airfoil_kernels.cpp
	     $(SYCLCXX) $(VAR) $(CXXFLAGS) $(SYCL_FLAGS) $(OP2_INC) $(OP2_INC) \
	     -Isycl -I. airfoil_op.cpp sycl/airfoil_kernels.cpp  \
	     $(OP2_INC) $(OP2_LIB) -lop2_sycl -lop2_hdf5 $(SYCL_LIB) -lOpenCL \
	     $(HDF5_LIB) \
	     -o airfoil_sycl

airfoil_mpi_sycl: airfoil_op.cpp seq/airfoil_seqkernels.cpp
	     $(MPISYCLCXX) $(VAR) $(CXXFLAGS) $(SYCL_FLAGS) $(OP2_INC) $(OP2_INC) \
	     -Isycl -I. airfoil_op.cpp sycl/airfoil_kernels.cpp  \
	     $(OP2_INC) $(OP2_INSTALL_PATH)/c/lib/libop2_mpi_sycl.a $(SYCL_LIB) -lOpenCL \
	     -lm $(PARMETIS_LIB) $(PTSCOTCH_LIB) $(HDF5_LIB) \
	     -o airfoil_mpi_sycl


#
# x86 version using kernel files generated by op2.py
#

airfoil_openmp:	airfoil_op.cpp openmp/airfoil_kernels.cpp \
		openmp/save_soln_kernel.cpp  save_soln.h \
		openmp/adt_calc_kernel.cpp   adt_calc.h  \
		openmp/res_calc_kernel.cpp   res_calc.h  \
		openmp/bres_calc_kernel.cpp  bres_calc.h \
		openmp/update_kernel.cpp     update.h    \
                Makefile
		$(MPICPP) $(VAR) $(CPPFLAGS) $(OMPFLAGS) $(OP2_INC) $(OP2_LIB) $(HDF5_INC) -Iopenmp -I. \
		airfoil_op.cpp -lm openmp/airfoil_kernels.cpp -lm -lop2_openmp -lop2_hdf5 $(HDF5_LIB) -o airfoil_openmp

#
# OpenACC version using kernel files generated by op2.py
#

airfoil_openacc: airfoil_op.cpp openacc/airfoil_acckernels.c \
                openacc/save_soln_acckernel.c  \
                openacc/adt_calc_acckernel.c   \
                openacc/res_calc_acckernel.c   \
                openacc/bres_calc_acckernel.c  \
                openacc/update_acckernel.c   \
                Makefile
		$(MPICC) $(VAR) $(CPPFLAGS) $(ACCFLAGS) $(OMPFLAGS) $(OP2_INC) $(PGI_REG_COUNT) -Iopenacc -I. \
                openacc/airfoil_acckernels.c -c -o openacc/airfoil_acckernels.o
		$(MPICPP) $(VAR) $(CPPFLAGS) $(ACCFLAGS) $(OMPFLAGS) $(OP2_INC) $(OP2_LIB) $(HDF5_INC) \
                airfoil_op.cpp -lm openacc/airfoil_acckernels.o -lm $(CUDA_LIB) -lcudart -lop2_cuda -lop2_hdf5 $(HDF5_LIB) -o airfoil_openacc


#
# CUDA version using kernel files generated by op2.py
#

airfoil_cuda:	airfoil_op.cpp cuda/airfoil_kernels_cu.o Makefile
		$(MPICPP) $(VAR) $(CPPFLAGS) airfoil_op.cpp cuda/airfoil_kernels_cu.o \
		$(CUDA_INC) $(OP2_INC) $(HDF5_INC) \
		$(OP2_LIB) $(CUDA_LIB) -lcudart -lop2_cuda -lop2_hdf5 $(HDF5_LIB) -o airfoil_cuda

cuda/airfoil_kernels_cu.o:	cuda/airfoil_kernels.cu      \
		cuda/save_soln_kernel.cu save_soln.h \
		cuda/adt_calc_kernel.cu  adt_calc.h  \
		cuda/res_calc_kernel.cu  res_calc.h  \
		cuda/bres_calc_kernel.cu bres_calc.h \
		cuda/update_kernel.cu    update.h    \
                Makefile
		nvcc  $(VAR) $(INC) $(NVCCFLAGS) $(OP2_INC) $(HDF5_INC) -Icuda -I. \
		-c -o cuda/airfoil_kernels_cu.o cuda/airfoil_kernels.cu

#
#  CUDA with clang
#

airfoil_cuda_clang:     airfoil_op.cpp cuda/airfoil_kernels_cu_clang.o Makefile
	$(MPICPP) $(VAR) $(CPPFLAGS) airfoil_op.cpp cuda/airfoil_kernels_cu_clang.o \
        $(CUDA_INC) $(OP2_INC) $(HDF5_INC) \
	$(OP2_LIB) $(CUDA_LIB) -lcudart -lop2_cuda -lop2_hdf5 $(HDF5_LIB) -o airfoil_cuda_clang

cuda/airfoil_kernels_cu_clang.o:     cuda/airfoil_kernels.cu      \
                cuda/save_soln_kernel.cu save_soln.h \
                cuda/adt_calc_kernel.cu  adt_calc.h  \
                cuda/res_calc_kernel.cu  res_calc.h  \
                cuda/bres_calc_kernel.cu bres_calc.h \
                cuda/update_kernel.cu    update.h    \
                Makefile
	clang++  $(VAR) $(INC) -m64 -O3 $(OP2_INC) $(HDF5_INC) -gline-tables-only -I$(MPI_INSTALL_PATH)/include -Icuda -I. \
	-c -o cuda/airfoil_kernels_cu_clang.o cuda/airfoil_kernels.cu --cuda-gpu-arch=sm_35 -ffast-math $(OMP4_REG_COUNT) -Xcuda-ptxas -v

#
# mpi with sequential-nodes version
#

airfoil_mpi: airfoil.cpp save_soln.h adt_calc.h res_calc.h bres_calc.h Makefile
	$(MPICPP) $(MPIFLAGS) airfoil.cpp $(OP2_INC) $(PARMETIS_INC) $(PTSCOTCH_INC) $(HDF5_INC) \
	$(OP2_LIB) -lop2_mpi -lm $(PARMETIS_LIB) $(PTSCOTCH_LIB) $(HDF5_LIB) -o airfoil_mpi

#
# mpi genseq version using kernel files generated by op2.py
#

airfoil_mpi_genseq: airfoil_op.cpp seq/airfoil_seqkernels.cpp \
                seq/save_soln_seqkernel.cpp  save_soln.h \
                seq/adt_calc_seqkernel.cpp   adt_calc.h  \
                seq/res_calc_seqkernel.cpp   res_calc.h  \
                seq/bres_calc_seqkernel.cpp  bres_calc.h \
                seq/update_seqkernel.cpp     update.h    \
                Makefile
		$(MPICPP) $(VAR) $(CPPFLAGS) $(OP2_INC) $(OP2_INC) $(HDF5_INC) \
		$(PARMETIS_INC) $(PTSCOTCH_INC) -Iseq  -I. \
		airfoil_op.cpp -lm seq/airfoil_seqkernels.cpp $(OP2_LIB) -lop2_mpi \
		$(PARMETIS_LIB) $(PTSCOTCH_LIB) $(HDF5_LIB) -o airfoil_mpi_genseq

#
# mpi vectorized seq version using kernel files generated by op2.py
#

airfoil_mpi_vec: airfoil_op.cpp vec/airfoil_veckernels.cpp \
                vec/save_soln_veckernel.cpp  save_soln.h \
                vec/adt_calc_veckernel.cpp   adt_calc.h  \
                vec/res_calc_veckernel.cpp   res_calc.h  \
                vec/bres_calc_veckernel.cpp  bres_calc.h \
                vec/update_veckernel.cpp     update.h    \
                Makefile
		$(MPICPP) $(VAR) $(CPPFLAGS) $(OMPFLAGS) $(OP2_INC) $(OP2_INC) $(HDF5_INC) \
                $(PARMETIS_INC) $(PTSCOTCH_INC) -Ivec  -I. \
                airfoil_op.cpp -lm vec/airfoil_veckernels.cpp $(OP2_LIB) -lop2_mpi \
                $(PARMETIS_LIB) $(PTSCOTCH_LIB) $(HDF5_LIB) -o airfoil_mpi_vec


#
# mpi openmp version using kernel files generated by op2.py
#

airfoil_mpi_openmp: airfoil_op.cpp openmp/airfoil_kernels.cpp \
                openmp/save_soln_kernel.cpp  save_soln.h \
                openmp/adt_calc_kernel.cpp   adt_calc.h  \
                openmp/res_calc_kernel.cpp   res_calc.h  \
                openmp/bres_calc_kernel.cpp  bres_calc.h \
                openmp/update_kernel.cpp     update.h    \
                Makefile
		$(MPICPP) $(VAR) $(CPPFLAGS) $(OMPFLAGS) $(OP2_INC) $(OP2_INC) $(HDF5_INC) \
		$(PARMETIS_INC) $(PTSCOTCH_INC) -Iopenmp -I. \
		airfoil_op.cpp -lm openmp/airfoil_kernels.cpp $(OP2_LIB) -lop2_mpi \
		$(PARMETIS_LIB) $(PTSCOTCH_LIB) $(HDF5_LIB) -o airfoil_mpi_openmp

#
# mpi openmp 4.5 version using kernel files generated by op2.py
#

airfoil_openmp4: airfoil_op.cpp openmp4/airfoil_omp4kernels.cpp openmp4/airfoil_omp4kernel_funcs.cpp \
			openmp4/save_soln_omp4kernel_func.cpp  save_soln.h openmp4/save_soln_omp4kernel.cpp \
			openmp4/adt_calc_omp4kernel_func.cpp   adt_calc.h  openmp4/adt_calc_omp4kernel.cpp \
			openmp4/res_calc_omp4kernel_func.cpp   res_calc.h  openmp4/res_calc_omp4kernel.cpp \
			openmp4/bres_calc_omp4kernel_func.cpp  bres_calc.h openmp4/bres_calc_omp4kernel.cpp \
			openmp4/update_omp4kernel_func.cpp     update.h    openmp4/update_omp4kernel.cpp \
			Makefile
	$(CPP) $(VAR) $(CPPFLAGS) $(OMPOFFLOAD) $(OP2_INC) $(HDF5_INC) $(OMP4_REG_COUNT) \
		-Iopenmp4/  -I. -c openmp4/airfoil_omp4kernel_funcs.cpp  -o openmp4/airfoil_omp4kernel_funcs.o
	$(CPP) $(VAR) $(CPPFLAGS) $(OMPFLAGS) $(OP2_INC) $(HDF5_INC) $(OMP4_REG_COUNT) \
		-Iopenmp4/ -I. -c openmp4/airfoil_omp4kernels.cpp -o openmp4/airfoil_omp4kernels.o
	$(MPICPP) $(VAR) $(CPPFLAGS) $(OMPOFFLOAD) $(OP2_INC) $(OP2_LIB) $(HDF5_INC)  \
		airfoil_op.cpp openmp4/airfoil_omp4kernels.o openmp4/airfoil_omp4kernel_funcs.o -o airfoil_openmp4 \
	   	-lop2_openmp4 -lop2_hdf5 $(HDF5_LIB) -L$(CUDA_INSTALL_PATH)/lib64 -lcudart -lm


airfoil_mpi_openmp4: airfoil_op.cpp openmp4/airfoil_omp4kernels.cpp openmp4/airfoil_omp4kernel_funcs.cpp \
			openmp4/save_soln_omp4kernel_func.cpp  save_soln.h openmp4/save_soln_omp4kernel.cpp \
			openmp4/adt_calc_omp4kernel_func.cpp   adt_calc.h  openmp4/adt_calc_omp4kernel.cpp \
			openmp4/res_calc_omp4kernel_func.cpp   res_calc.h  openmp4/res_calc_omp4kernel.cpp \
			openmp4/bres_calc_omp4kernel_func.cpp  bres_calc.h openmp4/bres_calc_omp4kernel.cpp \
			openmp4/update_omp4kernel_func.cpp     update.h    openmp4/update_omp4kernel.cpp \
			Makefile
	$(CPP) $(VAR) $(CPPFLAGS) $(OMPOFFLOAD) $(OP2_INC) $(HDF5_INC) \
		-Iopenmp4/ -I. -c openmp4/airfoil_omp4kernel_funcs.cpp  -o openmp4/airfoil_omp4kernel_funcs.o
	$(CPP) $(VAR) $(CPPFLAGS) $(OMPFLAGS) $(OP2_INC) $(HDF5_INC) \
		-Iopenmp4/ -I. -c openmp4/airfoil_omp4kernels.cpp -o openmp4/airfoil_omp4kernels.o
	$(MPICPP) $(VAR) $(CPPFLAGS) $(OMPOFFLOAD) $(OP2_INC) $(OP2_LIB) $(HDF5_INC) $(CUDA_LIB) -lcudart  \
		airfoil_op.cpp openmp4/airfoil_omp4kernels.o openmp4/airfoil_omp4kernel_funcs.o -o airfoil_mpi_openmp4 \
	   	-lop2_mpi_cuda $(HDF5_LIB) $(PARMETIS_LIB) $(PTSCOTCH_LIB) $(CUDA_LIB) -lcudart -lm
#
# mpi openacc version using kernel files generated by op2.py
#

airfoil_mpi_openacc: airfoil_op.cpp openacc/airfoil_acckernels.c \
                openacc/save_soln_acckernel.c  save_soln.h \
                openacc/adt_calc_acckernel.c   adt_calc.h  \
                openacc/res_calc_acckernel.c   res_calc.h  \
                openacc/bres_calc_acckernel.c  bres_calc.h \
                openacc/update_acckernel.c     update.h    \
                Makefile
		$(MPICC) $(VAR) $(CPPFLAGS) $(ACCFLAGS) $(OMPFLAGS) $(OP2_INC) -Iopenacc/ -I. \
		openacc/airfoil_acckernels.c -c -o airfoil_acckernels.o
		$(MPICPP) $(VAR) $(CPPFLAGS) $(ACCFLAGS) $(OP2_INC) $(OP2_INC) $(HDF5_INC) \
		$(PARMETIS_INC) $(PTSCOTCH_INC) \
		airfoil_op.cpp -lm openacc/airfoil_acckernels.o -DOPENACC $(CUDA_LIB) -lcudart $(OP2_LIB) -lop2_mpi_cuda \
		$(PARMETIS_LIB) $(PTSCOTCH_LIB) $(HDF5_LIB) -o airfoil_mpi_openacc
#
# mpi with CUDA version
#

airfoil_mpi_cuda: airfoil_op.cpp cuda/airfoil_kernels_mpi_cu.o Makefile
		  $(MPICPP) $(MPIFLAGS) airfoil_op.cpp -lm cuda/airfoil_kernels_mpi_cu.o \
		  $(OP2_INC) $(PARMETIS_INC) $(PTSCOTCH_INC) $(HDF5_INC) \
		  $(OP2_LIB) -lop2_mpi_cuda $(PARMETIS_LIB) $(PTSCOTCH_LIB) \
		  $(HDF5_LIB) $(CUDA_LIB) -lcudart -o airfoil_mpi_cuda

cuda/airfoil_kernels_mpi_cu.o: cuda/airfoil_kernels.cu \
		cuda/save_soln_kernel.cu  save_soln.h \
		cuda/adt_calc_kernel.cu   adt_calc.h  \
		cuda/res_calc_kernel.cu   res_calc.h  \
		cuda/bres_calc_kernel.cu  bres_calc.h \
		cuda/update_kernel.cu     update.h    \
		Makefile
		nvcc  $(INC) $(NVCCFLAGS) $(OP2_INC) -I $(MPI_INSTALL_PATH)/include -Icuda -I. \
		-c -o cuda/airfoil_kernels_mpi_cu.o cuda/airfoil_kernels.cu

#
# Hybrid CPU+GPU version
#

airfoil_mpi_cuda_hyb: airfoil_op.cpp cuda/airfoil_hybkernels.o Makefile
		  $(MPICPP) $(MPIFLAGS) $(OMPFLAGS) -DOP_HYBRID_GPU airfoil_op.cpp -lm cuda/airfoil_hybkernels.o cuda/airfoil_hybkernels2.o \
		  $(OP2_INC) $(PARMETIS_INC) $(PTSCOTCH_INC) $(HDF5_INC) \
		  $(OP2_LIB) -lop2_mpi_cuda $(PARMETIS_LIB) $(PTSCOTCH_LIB) \
		  $(HDF5_LIB) $(CUDA_LIB) -lcudart -o airfoil_mpi_cuda_hyb

cuda/airfoil_hybkernels.o: cuda/airfoil_hybkernels.cu \
                cuda/airfoil_kernels.cu save_soln.h \
                adt_calc.h  res_calc.h  \
                bres_calc.h update.h    \
                Makefile
		nvcc -DOP_HYBRID_GPU -DGPUPASS $(INC) $(NVCCFLAGS) $(OP2_INC) -I $(MPI_INSTALL_PATH)/include -Icuda -I. \
                -c -o cuda/airfoil_hybkernels.o cuda/airfoil_hybkernels.cu
		cat cuda/airfoil_hybkernels.cu > cuda/airfoil_hybkernels2.cpp
		$(MPICPP) -DOP_HYBRID_GPU $(OMPFLAGS) $(INC) $(OP2_INC) -I $(MPI_INSTALL_PATH)/include -Icuda -I. -Iopenmp \
                -c -o cuda/airfoil_hybkernels2.o cuda/airfoil_hybkernels2.cpp
		rm cuda/airfoil_hybkernels2.cpp


#
# convert ASCI new_gird.dat to HDF5 new_grid.h5
#

convert_mesh_seq: convert_mesh.cpp
	$(MPICPP) $(MPIFLAGS) convert_mesh.cpp $(OP2_INC) $(PARMETIS_INC) $(PTSCOTCH_INC) $(HDF5_INC) \
	$(OP2_LIB) -lop2_seq -lop2_hdf5 $(PARMETIS_LIB) $(PTSCOTCH_LIB) $(HDF5_LIB) -o convert_mesh_seq
>>>>>>> f7960634

convert_mesh_mpi: convert_mesh_mpi.cpp
	$(MPICXX) $(CXXFLAGS) $(OP2_INC) $(HDF5_PAR_INC) $^ $(OP2_LIB_MPI) -o $@

<<<<<<< HEAD
clean_convert_mesh:
	-rm -f convert_mesh
	-rm -f convert_mesh_mpi
=======
clean:
		rm -f airfoil_seq airfoil_genseq airfoil_openmp airfoil_cuda airfoil_mpi airfoil_mpi_genseq airfoil_mpi_vec airfoil_mpi_cuda_hyb airfoil_mpi_openmp airfoil_mpi_cuda convert_mesh_seq convert_mesh_mpi airfoil_openacc airfoil_mpi_openacc airfoil_sycl *.o cuda/*.o openacc/*.o openmp4/*.o sycl/*.o *.optrpt
>>>>>>> f7960634
<|MERGE_RESOLUTION|>--- conflicted
+++ resolved
@@ -3,481 +3,34 @@
 APP_NAME := airfoil
 APP_SRC := airfoil.cpp
 
-<<<<<<< HEAD
 OP2_LIBS_WITH_HDF5 := true
-=======
-ifeq ($(OP2_COMPILER),gnu)
-  CPP		= g++
-  CPPFLAGS	= -O2 -fPIC -DUNIX -Wall -Wextra
-  OMPFLAGS	= -fopenmp
-  MPICPP	= $(MPICXX_PATH)
-  MPIFLAGS	= $(CCFLAGS)
-else
-ifeq ($(OP2_COMPILER),intel)
-  CPP		= icpc
-  CCFLAGS	= -O3 -xHost -DMPICH_IGNORE_CXX_SEEK -restrict -inline-forceinline -qopt-report=5 -DVECTORIZE #-parallel #-DCOMM_PERF #-DDEBUG #-vec-report
-  # CCFLAGS	= -O3 -xHost -DMPICH_IGNORE_CXX_SEEK -fno-alias -inline-forceinline -qopt-report -parallel -prec-div -DVECTORIZE #-parallel #-DCOMM_PERF #-DDEBUG #-vec-report
-  CPPFLAGS 	= $(CCFLAGS)
-  OMPFLAGS	= -qopenmp
-  MPICPP	= $(MPICXX_PATH)
-  # NVCCFLAGS	~= -ccbin=$(MPICPP)
-  MPIFLAGS	= $(CPPFLAGS)
-else
-ifeq ($(OP2_COMPILER),xl)
-  CPP		= xlc++
-  CCFLAGS	= -O3 -qarch=pwr8 -qtune=pwr8 -qhot -qxflag=nrcptpo -qinline=level=10 -Wx,-nvvm-compile-options=-ftz=1 -Wx,-nvvm-compile-options=-prec-div=0 -Wx,-nvvm-compile-options=-prec-sqrt=0
-#  CCFLAGS	= -O3 -xHost -DMPICH_IGNORE_CXX_SEEK -fno-alias -inline-forceinline -qopt-report -parallel -prec-div -DVECTORIZE #-parallel #-DCOMM_PERF #-DDEBUG #-vec-report
-  CPPFLAGS 	= $(CCFLAGS)
-  OMPFLAGS	= -qsmp=omp -qthreaded
-  OMPOFFLOAD	= -qsmp=omp -qoffload -Xptxas -v -g1
-  MPICPP	= $(MPICXX_PATH)
-  MPIFLAGS	= $(CPPFLAGS)
-else
-ifeq ($(OP2_COMPILER),pgi)
-  CPP       	= pgc++
-  CCFLAGS  	= -O3
-  CPPFLAGS 	= $(CCFLAGS)
-  OMPFLAGS 	= -mp
-  MPICC   	= $(MPICC_PATH)
-  MPICPP   	= $(MPICXX_PATH)
-  MPIFLAGS 	= $(CPPFLAGS)
-  # NVCCFLAGS	+= -ccbin=$(MPICPP)
-  ACCFLAGS      = -acc -Minfo=acc -ta=tesla:cc35,fastmath,lineinfo -DOPENACC -fast -Minfo=accel -Mcuda=ptxinfo
-else
-ifeq ($(OP2_COMPILER),cray)
-  CPP           = CC
-  CCFLAGS       = -O3 -h fp3 -h ipa5
-  CPPFLAGS      = $(CCFLAGS)
-  OMPFLAGS      = -h omp
-  MPICPP        = CC
-  MPIFLAGS      = $(CPPFLAGS)
-else
-ifeq ($(OP2_COMPILER),clang)
-  CPP       	= clang++
-  CCFLAGS  	= -O3 -ffast-math
-  CPPFLAGS 	= $(CCFLAGS)
-  OMPFLAGS 	= -I$(OMPTARGET_LIBS)/../include -fopenmp=libomp -Rpass-analysis
-  OMPOFFLOAD 	= $(OMPFLAGS) -fopenmp-targets=nvptx64-nvidia-cuda -ffp-contract=fast -Xcuda-ptxas -v #-Xclang -target-feature -Xclang +ptx35 -fopenmp-nonaliased-maps
-  MPICC   	= $(MPICC_PATH)
-  MPICPP   	= $(MPICXX_PATH)
-  MPIFLAGS 	= $(CPPFLAGS)
-  NVCCFLAGS     = -ccbin=$(NVCC_HOST_COMPILER)
-else
-ifeq ($(OP2_COMPILER),sycl)
-  ifdef DEBUG
-    CCFLAGS  = -g -O0
-  else
-    CCFLAGS  = -O3
-  endif
-  CPP       = g++
-  SYCLCXX = clang++
-  CXXFLAGS  = $(CCFLAGS)
-  MPICXX    = $(MPICPP_PATH)
-  MPIFLAGS  = $(CXXFLAGS)
-  NVCCFLAGS = -ccbin=$(NVCC_HOST_COMPILER)
-  SYCL_FLAGS = -std=c++11 -fsycl
-else
-ifeq ($(OP2_COMPILER),intel-sycl)
-  ifdef DEBUG
-    CCFLAGS  = -g -O0
-  else
-    CCFLAGS  = -O3
-  endif
-  CXX       = g++
-  SYCLCXX   = dpcpp
-  CXXFLAGS  = $(CCFLAGS)
-  MPICXX    = $(MPICPP_PATH)
-  MPISYCLCXX = $(MPICXX)
-  MPIFLAGS  = $(CXXFLAGS)
-  NVCCFLAGS = -ccbin=$(NVCC_HOST_COMPILER)
-  SYCL_LIB   = #-L$(SYCL_INSTALL_PATH)/lib -lOpenCL
-  SYCL_FLAGS = -std=c++17 -fsycl #-I$(SYCL_INSTALL_PATH)/include -I$(SYCL_INSTALL_PATH)/include #intel sycl
-  #SYCL_FLAGS = -std=c++11 -fsycl #intel sycl
-else
-ifeq ($(OP2_COMPILER),hipsycl)
-  ifdef DEBUG
-    CCFLAGS  = -g -O0
-  else
-    CCFLAGS  = -O3
-  endif
-  CPP       = g++
-  #SYCLCXX = compute++
-  SYCLCXX = syclcc-clang
-  CXXFLAGS  = $(CCFLAGS)
-  MPICXX    = $(MPICPP_PATH)
-  MPIFLAGS  = $(CXXFLAGS)
-  NVCCFLAGS = -ccbin=$(NVCC_HOST_COMPILER)
-  #SYCL_FLAGS = -mllvm -inline-threshold=1000 -sycl-driver -sycl-target ptx64 -no-serial-memop -I$(SYCL_INSTALL_PATH)/include -I$(CUDA_INSTALL_PATH)/include -std=c++11
-  #SYCL_FLAGS = -mllvm -inline-threshold=1000 -I$(SYCL_INSTALL_PATH)/include -I$(CUDA_INSTALL_PATH)/include -std=c++11
-else
-print:
-	@echo "unrecognised value for OP2_COMPILER"
-endif
-endif
-endif
-endif
-endif
-endif
-endif
-endif
-endif
->>>>>>> f7960634
 
 include ../../../../../makefiles/c_app.mk
 
 .PHONY: clean_convert_mesh
 
-<<<<<<< HEAD
 ifeq ($(HAVE_HDF5_SEQ),true)
   all: convert_mesh
+endif
+endif
+endif
 endif
 
 ifeq ($(HAVE_HDF5_PAR),true)
   all: convert_mesh_mpi
 endif
+endif
+endif
+
 
 clean: clean_convert_mesh
 
 convert_mesh: convert_mesh.cpp
 	$(CXX) $(CXXFLAGS) $(OP2_INC) $(HDF5_SEQ_INC) $^ $(OP2_LIB_SEQ) -o $@
-=======
-#
-# set flags for NVCC compilation and linking
-#
-ifndef NV_ARCH
-  MESSAGE=select an NVIDA device to compile in CUDA, e.g. make NV_ARCH=KEPLER
-  NV_ARCH=Kepler
-endif
-ifeq ($(NV_ARCH),Fermi)
-  CODE_GEN_CUDA=-gencode arch=compute_20,code=sm_21
-else
-ifeq ($(NV_ARCH),Kepler)
-  CODE_GEN_CUDA=-gencode arch=compute_35,code=sm_35
-ifeq ($(OP2_COMPILER),hipsycl)
-  SYCL_FLAGS = --hipsycl-gpu-arch=sm_35
-endif
-else
-ifeq ($(NV_ARCH),Maxwell)
-  CODE_GEN_CUDA=-gencode arch=compute_50,code=sm_50
-else
-ifeq ($(NV_ARCH),Pascal)
-  CODE_GEN_CUDA=-gencode arch=compute_60,code=sm_60
-ifeq ($(OP2_COMPILER),hipsycl)
-  SYCL_FLAGS = --hipsycl-gpu-arch=sm_60
-endif
-else
-ifeq ($(NV_ARCH),Volta)
-  CODE_GEN_CUDA=-gencode arch=compute_70,code=sm_70
-ifeq ($(OP2_COMPILER),hipsycl)
-  SYCL_FLAGS = --hipsycl-gpu-arch=sm_70
-endif
-endif
-endif
-endif
-endif
-endif
-
-
-ifdef MAX_REG_COUNT
-  REG_COUNT = --maxrregcount $(MAX_REG_COUNT)
-  PGI_REG_COUNT = -ta=nvidia,maxregcount:$(MAX_REG_COUNT)
-  ifeq ($(OP2_COMPILER),xl)
-    OMP4_REG_COUNT= -Xptxas -maxrregcount=$(MAX_REG_COUNT)
-  else
-  ifeq ($(OP2_COMPILER),clang)
-    OMP4_REG_COUNT= -Xcuda-ptxas --maxrregcount=$(MAX_REG_COUNT)
-  endif
-  endif
-endif
-
-NVCCFLAGS += $(CODE_GEN_CUDA) -m64 -Xptxas=-v --use_fast_math -O3 $(REG_COUNT) -lineinfo  #-g -G -O0
-
-VAR		= #-DOP_PART_SIZE_1=160 -DOP_PART_SIZE_2=320 -DOP_PART_SIZE_3=64 #-DOP_BLOCK_SIZE_0=64 -DOP_BLOCK_SIZE_1=64 -DOP_BLOCK_SIZE_2=64 -DOP_BLOCK_SIZE_3=64 -DOP_BLOCK_SIZE_4=64
-
-
-#
-# master to make all versions
-#
-ALL_TARGETS = clean airfoil_mpi airfoil_cuda airfoil_openmp airfoil_seq airfoil_genseq airfoil_mpi_genseq airfoil_mpi_cuda airfoil_mpi_cuda_hyb airfoil_mpi_openmp convert_mesh_seq convert_mesh_mpi
-ifeq ($(OP2_COMPILER),pgi)
-	ALL_TARGETS += airfoil_openacc airfoil_mpi_openacc
-endif
-ifeq ($(OP2_COMPILER),intel)
-	ALL_TARGETS += airfoil_mpi_vec
-endif
-
-all: $(ALL_TARGETS)
-
-#
-# simple sequential version
-#
-
-airfoil_seq: airfoil.cpp save_soln.h adt_calc.h res_calc.h bres_calc.h
-	     $(MPICPP) $(CPPFLAGS) airfoil.cpp $(OP2_INC) $(HDF5_INC) $(OP2_LIB) -lm -lop2_seq -lop2_hdf5 $(HDF5_LIB) -o airfoil_seq
-
-airfoil_genseq: airfoil_op.cpp seq/airfoil_seqkernels.cpp
-	     $(MPICPP) $(CPPFLAGS) $^ \
-	     $(OP2_INC) $(HDF5_INC) \
-	     $(OP2_LIB) -lm -lop2_seq -lop2_hdf5 \
-	     $(HDF5_LIB) \
-	     -o airfoil_genseq
-
-#
-# SYCL version
-#
-
-airfoil_sycl: airfoil_op.cpp sycl/airfoil_kernels.cpp
-	     $(SYCLCXX) $(VAR) $(CXXFLAGS) $(SYCL_FLAGS) $(OP2_INC) $(OP2_INC) \
-	     -Isycl -I. airfoil_op.cpp sycl/airfoil_kernels.cpp  \
-	     $(OP2_INC) $(OP2_LIB) -lop2_sycl -lop2_hdf5 $(SYCL_LIB) -lOpenCL \
-	     $(HDF5_LIB) \
-	     -o airfoil_sycl
-
-airfoil_mpi_sycl: airfoil_op.cpp seq/airfoil_seqkernels.cpp
-	     $(MPISYCLCXX) $(VAR) $(CXXFLAGS) $(SYCL_FLAGS) $(OP2_INC) $(OP2_INC) \
-	     -Isycl -I. airfoil_op.cpp sycl/airfoil_kernels.cpp  \
-	     $(OP2_INC) $(OP2_INSTALL_PATH)/c/lib/libop2_mpi_sycl.a $(SYCL_LIB) -lOpenCL \
-	     -lm $(PARMETIS_LIB) $(PTSCOTCH_LIB) $(HDF5_LIB) \
-	     -o airfoil_mpi_sycl
-
-
-#
-# x86 version using kernel files generated by op2.py
-#
-
-airfoil_openmp:	airfoil_op.cpp openmp/airfoil_kernels.cpp \
-		openmp/save_soln_kernel.cpp  save_soln.h \
-		openmp/adt_calc_kernel.cpp   adt_calc.h  \
-		openmp/res_calc_kernel.cpp   res_calc.h  \
-		openmp/bres_calc_kernel.cpp  bres_calc.h \
-		openmp/update_kernel.cpp     update.h    \
-                Makefile
-		$(MPICPP) $(VAR) $(CPPFLAGS) $(OMPFLAGS) $(OP2_INC) $(OP2_LIB) $(HDF5_INC) -Iopenmp -I. \
-		airfoil_op.cpp -lm openmp/airfoil_kernels.cpp -lm -lop2_openmp -lop2_hdf5 $(HDF5_LIB) -o airfoil_openmp
-
-#
-# OpenACC version using kernel files generated by op2.py
-#
-
-airfoil_openacc: airfoil_op.cpp openacc/airfoil_acckernels.c \
-                openacc/save_soln_acckernel.c  \
-                openacc/adt_calc_acckernel.c   \
-                openacc/res_calc_acckernel.c   \
-                openacc/bres_calc_acckernel.c  \
-                openacc/update_acckernel.c   \
-                Makefile
-		$(MPICC) $(VAR) $(CPPFLAGS) $(ACCFLAGS) $(OMPFLAGS) $(OP2_INC) $(PGI_REG_COUNT) -Iopenacc -I. \
-                openacc/airfoil_acckernels.c -c -o openacc/airfoil_acckernels.o
-		$(MPICPP) $(VAR) $(CPPFLAGS) $(ACCFLAGS) $(OMPFLAGS) $(OP2_INC) $(OP2_LIB) $(HDF5_INC) \
-                airfoil_op.cpp -lm openacc/airfoil_acckernels.o -lm $(CUDA_LIB) -lcudart -lop2_cuda -lop2_hdf5 $(HDF5_LIB) -o airfoil_openacc
-
-
-#
-# CUDA version using kernel files generated by op2.py
-#
-
-airfoil_cuda:	airfoil_op.cpp cuda/airfoil_kernels_cu.o Makefile
-		$(MPICPP) $(VAR) $(CPPFLAGS) airfoil_op.cpp cuda/airfoil_kernels_cu.o \
-		$(CUDA_INC) $(OP2_INC) $(HDF5_INC) \
-		$(OP2_LIB) $(CUDA_LIB) -lcudart -lop2_cuda -lop2_hdf5 $(HDF5_LIB) -o airfoil_cuda
-
-cuda/airfoil_kernels_cu.o:	cuda/airfoil_kernels.cu      \
-		cuda/save_soln_kernel.cu save_soln.h \
-		cuda/adt_calc_kernel.cu  adt_calc.h  \
-		cuda/res_calc_kernel.cu  res_calc.h  \
-		cuda/bres_calc_kernel.cu bres_calc.h \
-		cuda/update_kernel.cu    update.h    \
-                Makefile
-		nvcc  $(VAR) $(INC) $(NVCCFLAGS) $(OP2_INC) $(HDF5_INC) -Icuda -I. \
-		-c -o cuda/airfoil_kernels_cu.o cuda/airfoil_kernels.cu
-
-#
-#  CUDA with clang
-#
-
-airfoil_cuda_clang:     airfoil_op.cpp cuda/airfoil_kernels_cu_clang.o Makefile
-	$(MPICPP) $(VAR) $(CPPFLAGS) airfoil_op.cpp cuda/airfoil_kernels_cu_clang.o \
-        $(CUDA_INC) $(OP2_INC) $(HDF5_INC) \
-	$(OP2_LIB) $(CUDA_LIB) -lcudart -lop2_cuda -lop2_hdf5 $(HDF5_LIB) -o airfoil_cuda_clang
-
-cuda/airfoil_kernels_cu_clang.o:     cuda/airfoil_kernels.cu      \
-                cuda/save_soln_kernel.cu save_soln.h \
-                cuda/adt_calc_kernel.cu  adt_calc.h  \
-                cuda/res_calc_kernel.cu  res_calc.h  \
-                cuda/bres_calc_kernel.cu bres_calc.h \
-                cuda/update_kernel.cu    update.h    \
-                Makefile
-	clang++  $(VAR) $(INC) -m64 -O3 $(OP2_INC) $(HDF5_INC) -gline-tables-only -I$(MPI_INSTALL_PATH)/include -Icuda -I. \
-	-c -o cuda/airfoil_kernels_cu_clang.o cuda/airfoil_kernels.cu --cuda-gpu-arch=sm_35 -ffast-math $(OMP4_REG_COUNT) -Xcuda-ptxas -v
-
-#
-# mpi with sequential-nodes version
-#
-
-airfoil_mpi: airfoil.cpp save_soln.h adt_calc.h res_calc.h bres_calc.h Makefile
-	$(MPICPP) $(MPIFLAGS) airfoil.cpp $(OP2_INC) $(PARMETIS_INC) $(PTSCOTCH_INC) $(HDF5_INC) \
-	$(OP2_LIB) -lop2_mpi -lm $(PARMETIS_LIB) $(PTSCOTCH_LIB) $(HDF5_LIB) -o airfoil_mpi
-
-#
-# mpi genseq version using kernel files generated by op2.py
-#
-
-airfoil_mpi_genseq: airfoil_op.cpp seq/airfoil_seqkernels.cpp \
-                seq/save_soln_seqkernel.cpp  save_soln.h \
-                seq/adt_calc_seqkernel.cpp   adt_calc.h  \
-                seq/res_calc_seqkernel.cpp   res_calc.h  \
-                seq/bres_calc_seqkernel.cpp  bres_calc.h \
-                seq/update_seqkernel.cpp     update.h    \
-                Makefile
-		$(MPICPP) $(VAR) $(CPPFLAGS) $(OP2_INC) $(OP2_INC) $(HDF5_INC) \
-		$(PARMETIS_INC) $(PTSCOTCH_INC) -Iseq  -I. \
-		airfoil_op.cpp -lm seq/airfoil_seqkernels.cpp $(OP2_LIB) -lop2_mpi \
-		$(PARMETIS_LIB) $(PTSCOTCH_LIB) $(HDF5_LIB) -o airfoil_mpi_genseq
-
-#
-# mpi vectorized seq version using kernel files generated by op2.py
-#
-
-airfoil_mpi_vec: airfoil_op.cpp vec/airfoil_veckernels.cpp \
-                vec/save_soln_veckernel.cpp  save_soln.h \
-                vec/adt_calc_veckernel.cpp   adt_calc.h  \
-                vec/res_calc_veckernel.cpp   res_calc.h  \
-                vec/bres_calc_veckernel.cpp  bres_calc.h \
-                vec/update_veckernel.cpp     update.h    \
-                Makefile
-		$(MPICPP) $(VAR) $(CPPFLAGS) $(OMPFLAGS) $(OP2_INC) $(OP2_INC) $(HDF5_INC) \
-                $(PARMETIS_INC) $(PTSCOTCH_INC) -Ivec  -I. \
-                airfoil_op.cpp -lm vec/airfoil_veckernels.cpp $(OP2_LIB) -lop2_mpi \
-                $(PARMETIS_LIB) $(PTSCOTCH_LIB) $(HDF5_LIB) -o airfoil_mpi_vec
-
-
-#
-# mpi openmp version using kernel files generated by op2.py
-#
-
-airfoil_mpi_openmp: airfoil_op.cpp openmp/airfoil_kernels.cpp \
-                openmp/save_soln_kernel.cpp  save_soln.h \
-                openmp/adt_calc_kernel.cpp   adt_calc.h  \
-                openmp/res_calc_kernel.cpp   res_calc.h  \
-                openmp/bres_calc_kernel.cpp  bres_calc.h \
-                openmp/update_kernel.cpp     update.h    \
-                Makefile
-		$(MPICPP) $(VAR) $(CPPFLAGS) $(OMPFLAGS) $(OP2_INC) $(OP2_INC) $(HDF5_INC) \
-		$(PARMETIS_INC) $(PTSCOTCH_INC) -Iopenmp -I. \
-		airfoil_op.cpp -lm openmp/airfoil_kernels.cpp $(OP2_LIB) -lop2_mpi \
-		$(PARMETIS_LIB) $(PTSCOTCH_LIB) $(HDF5_LIB) -o airfoil_mpi_openmp
-
-#
-# mpi openmp 4.5 version using kernel files generated by op2.py
-#
-
-airfoil_openmp4: airfoil_op.cpp openmp4/airfoil_omp4kernels.cpp openmp4/airfoil_omp4kernel_funcs.cpp \
-			openmp4/save_soln_omp4kernel_func.cpp  save_soln.h openmp4/save_soln_omp4kernel.cpp \
-			openmp4/adt_calc_omp4kernel_func.cpp   adt_calc.h  openmp4/adt_calc_omp4kernel.cpp \
-			openmp4/res_calc_omp4kernel_func.cpp   res_calc.h  openmp4/res_calc_omp4kernel.cpp \
-			openmp4/bres_calc_omp4kernel_func.cpp  bres_calc.h openmp4/bres_calc_omp4kernel.cpp \
-			openmp4/update_omp4kernel_func.cpp     update.h    openmp4/update_omp4kernel.cpp \
-			Makefile
-	$(CPP) $(VAR) $(CPPFLAGS) $(OMPOFFLOAD) $(OP2_INC) $(HDF5_INC) $(OMP4_REG_COUNT) \
-		-Iopenmp4/  -I. -c openmp4/airfoil_omp4kernel_funcs.cpp  -o openmp4/airfoil_omp4kernel_funcs.o
-	$(CPP) $(VAR) $(CPPFLAGS) $(OMPFLAGS) $(OP2_INC) $(HDF5_INC) $(OMP4_REG_COUNT) \
-		-Iopenmp4/ -I. -c openmp4/airfoil_omp4kernels.cpp -o openmp4/airfoil_omp4kernels.o
-	$(MPICPP) $(VAR) $(CPPFLAGS) $(OMPOFFLOAD) $(OP2_INC) $(OP2_LIB) $(HDF5_INC)  \
-		airfoil_op.cpp openmp4/airfoil_omp4kernels.o openmp4/airfoil_omp4kernel_funcs.o -o airfoil_openmp4 \
-	   	-lop2_openmp4 -lop2_hdf5 $(HDF5_LIB) -L$(CUDA_INSTALL_PATH)/lib64 -lcudart -lm
-
-
-airfoil_mpi_openmp4: airfoil_op.cpp openmp4/airfoil_omp4kernels.cpp openmp4/airfoil_omp4kernel_funcs.cpp \
-			openmp4/save_soln_omp4kernel_func.cpp  save_soln.h openmp4/save_soln_omp4kernel.cpp \
-			openmp4/adt_calc_omp4kernel_func.cpp   adt_calc.h  openmp4/adt_calc_omp4kernel.cpp \
-			openmp4/res_calc_omp4kernel_func.cpp   res_calc.h  openmp4/res_calc_omp4kernel.cpp \
-			openmp4/bres_calc_omp4kernel_func.cpp  bres_calc.h openmp4/bres_calc_omp4kernel.cpp \
-			openmp4/update_omp4kernel_func.cpp     update.h    openmp4/update_omp4kernel.cpp \
-			Makefile
-	$(CPP) $(VAR) $(CPPFLAGS) $(OMPOFFLOAD) $(OP2_INC) $(HDF5_INC) \
-		-Iopenmp4/ -I. -c openmp4/airfoil_omp4kernel_funcs.cpp  -o openmp4/airfoil_omp4kernel_funcs.o
-	$(CPP) $(VAR) $(CPPFLAGS) $(OMPFLAGS) $(OP2_INC) $(HDF5_INC) \
-		-Iopenmp4/ -I. -c openmp4/airfoil_omp4kernels.cpp -o openmp4/airfoil_omp4kernels.o
-	$(MPICPP) $(VAR) $(CPPFLAGS) $(OMPOFFLOAD) $(OP2_INC) $(OP2_LIB) $(HDF5_INC) $(CUDA_LIB) -lcudart  \
-		airfoil_op.cpp openmp4/airfoil_omp4kernels.o openmp4/airfoil_omp4kernel_funcs.o -o airfoil_mpi_openmp4 \
-	   	-lop2_mpi_cuda $(HDF5_LIB) $(PARMETIS_LIB) $(PTSCOTCH_LIB) $(CUDA_LIB) -lcudart -lm
-#
-# mpi openacc version using kernel files generated by op2.py
-#
-
-airfoil_mpi_openacc: airfoil_op.cpp openacc/airfoil_acckernels.c \
-                openacc/save_soln_acckernel.c  save_soln.h \
-                openacc/adt_calc_acckernel.c   adt_calc.h  \
-                openacc/res_calc_acckernel.c   res_calc.h  \
-                openacc/bres_calc_acckernel.c  bres_calc.h \
-                openacc/update_acckernel.c     update.h    \
-                Makefile
-		$(MPICC) $(VAR) $(CPPFLAGS) $(ACCFLAGS) $(OMPFLAGS) $(OP2_INC) -Iopenacc/ -I. \
-		openacc/airfoil_acckernels.c -c -o airfoil_acckernels.o
-		$(MPICPP) $(VAR) $(CPPFLAGS) $(ACCFLAGS) $(OP2_INC) $(OP2_INC) $(HDF5_INC) \
-		$(PARMETIS_INC) $(PTSCOTCH_INC) \
-		airfoil_op.cpp -lm openacc/airfoil_acckernels.o -DOPENACC $(CUDA_LIB) -lcudart $(OP2_LIB) -lop2_mpi_cuda \
-		$(PARMETIS_LIB) $(PTSCOTCH_LIB) $(HDF5_LIB) -o airfoil_mpi_openacc
-#
-# mpi with CUDA version
-#
-
-airfoil_mpi_cuda: airfoil_op.cpp cuda/airfoil_kernels_mpi_cu.o Makefile
-		  $(MPICPP) $(MPIFLAGS) airfoil_op.cpp -lm cuda/airfoil_kernels_mpi_cu.o \
-		  $(OP2_INC) $(PARMETIS_INC) $(PTSCOTCH_INC) $(HDF5_INC) \
-		  $(OP2_LIB) -lop2_mpi_cuda $(PARMETIS_LIB) $(PTSCOTCH_LIB) \
-		  $(HDF5_LIB) $(CUDA_LIB) -lcudart -o airfoil_mpi_cuda
-
-cuda/airfoil_kernels_mpi_cu.o: cuda/airfoil_kernels.cu \
-		cuda/save_soln_kernel.cu  save_soln.h \
-		cuda/adt_calc_kernel.cu   adt_calc.h  \
-		cuda/res_calc_kernel.cu   res_calc.h  \
-		cuda/bres_calc_kernel.cu  bres_calc.h \
-		cuda/update_kernel.cu     update.h    \
-		Makefile
-		nvcc  $(INC) $(NVCCFLAGS) $(OP2_INC) -I $(MPI_INSTALL_PATH)/include -Icuda -I. \
-		-c -o cuda/airfoil_kernels_mpi_cu.o cuda/airfoil_kernels.cu
-
-#
-# Hybrid CPU+GPU version
-#
-
-airfoil_mpi_cuda_hyb: airfoil_op.cpp cuda/airfoil_hybkernels.o Makefile
-		  $(MPICPP) $(MPIFLAGS) $(OMPFLAGS) -DOP_HYBRID_GPU airfoil_op.cpp -lm cuda/airfoil_hybkernels.o cuda/airfoil_hybkernels2.o \
-		  $(OP2_INC) $(PARMETIS_INC) $(PTSCOTCH_INC) $(HDF5_INC) \
-		  $(OP2_LIB) -lop2_mpi_cuda $(PARMETIS_LIB) $(PTSCOTCH_LIB) \
-		  $(HDF5_LIB) $(CUDA_LIB) -lcudart -o airfoil_mpi_cuda_hyb
-
-cuda/airfoil_hybkernels.o: cuda/airfoil_hybkernels.cu \
-                cuda/airfoil_kernels.cu save_soln.h \
-                adt_calc.h  res_calc.h  \
-                bres_calc.h update.h    \
-                Makefile
-		nvcc -DOP_HYBRID_GPU -DGPUPASS $(INC) $(NVCCFLAGS) $(OP2_INC) -I $(MPI_INSTALL_PATH)/include -Icuda -I. \
-                -c -o cuda/airfoil_hybkernels.o cuda/airfoil_hybkernels.cu
-		cat cuda/airfoil_hybkernels.cu > cuda/airfoil_hybkernels2.cpp
-		$(MPICPP) -DOP_HYBRID_GPU $(OMPFLAGS) $(INC) $(OP2_INC) -I $(MPI_INSTALL_PATH)/include -Icuda -I. -Iopenmp \
-                -c -o cuda/airfoil_hybkernels2.o cuda/airfoil_hybkernels2.cpp
-		rm cuda/airfoil_hybkernels2.cpp
-
-
-#
-# convert ASCI new_gird.dat to HDF5 new_grid.h5
-#
-
-convert_mesh_seq: convert_mesh.cpp
-	$(MPICPP) $(MPIFLAGS) convert_mesh.cpp $(OP2_INC) $(PARMETIS_INC) $(PTSCOTCH_INC) $(HDF5_INC) \
-	$(OP2_LIB) -lop2_seq -lop2_hdf5 $(PARMETIS_LIB) $(PTSCOTCH_LIB) $(HDF5_LIB) -o convert_mesh_seq
->>>>>>> f7960634
 
 convert_mesh_mpi: convert_mesh_mpi.cpp
 	$(MPICXX) $(CXXFLAGS) $(OP2_INC) $(HDF5_PAR_INC) $^ $(OP2_LIB_MPI) -o $@
 
-<<<<<<< HEAD
 clean_convert_mesh:
 	-rm -f convert_mesh
-	-rm -f convert_mesh_mpi
-=======
-clean:
-		rm -f airfoil_seq airfoil_genseq airfoil_openmp airfoil_cuda airfoil_mpi airfoil_mpi_genseq airfoil_mpi_vec airfoil_mpi_cuda_hyb airfoil_mpi_openmp airfoil_mpi_cuda convert_mesh_seq convert_mesh_mpi airfoil_openacc airfoil_mpi_openacc airfoil_sycl *.o cuda/*.o openacc/*.o openmp4/*.o sycl/*.o *.optrpt
->>>>>>> f7960634
+	-rm -f convert_mesh_mpi