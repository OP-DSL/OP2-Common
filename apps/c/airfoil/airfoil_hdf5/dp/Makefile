--- conflicted
+++ resolved
@@ -8,40 +8,7 @@
 include ../../../../../makefiles/common.mk
 include ../../../../../makefiles/c_app.mk
 
-<<<<<<< HEAD
-#
-# set flags for NVCC compilation and linking
-#
-ifndef NV_ARCH
-  MESSAGE=select an NVIDA device to compile in CUDA, e.g. make NV_ARCH=KEPLER
-  NV_ARCH=Kepler
-endif
-ifeq ($(NV_ARCH),Fermi)
-  CODE_GEN_CUDA=-gencode arch=compute_20,code=sm_21
-else
-ifeq ($(NV_ARCH),Kepler)
-  CODE_GEN_CUDA=-gencode arch=compute_35,code=sm_35
-else
-ifeq ($(NV_ARCH),Maxwell)
-  CODE_GEN_CUDA=-gencode arch=compute_50,code=sm_50
-else
-ifeq ($(NV_ARCH),Pascal)
-  CODE_GEN_CUDA=-gencode arch=compute_60,code=sm_60
-else
-ifeq ($(NV_ARCH),Volta)
-  CODE_GEN_CUDA=-gencode arch=compute_70,code=sm_70
-else
-ifeq ($(NV_ARCH),Ampere)
-  CODE_GEN_CUDA=-gencode arch=compute_80,code=sm_80
-endif
-endif
-endif
-endif
-endif
-endif
-=======
 .PHONY: clean_convert_mesh
->>>>>>> da2a3fed
 
 ifeq ($(HAVE_HDF5_SEQ),true)
   all: convert_mesh
