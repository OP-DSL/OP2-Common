--- conflicted
+++ resolved
@@ -92,13 +92,12 @@
   if (mpi_rank < remainder)
   {
     local_size = local_size + 1;
-
   }
   return local_size;
 }
 
 static void scatter_double_array(double* g_array, double* l_array, int comm_size, int g_size,
-	int l_size, int elem_size)
+  int l_size, int elem_size)
 {
   int* sendcnts = (int *) malloc(comm_size*sizeof(int));
   int* displs = (int *) malloc(comm_size*sizeof(int));
@@ -122,7 +121,7 @@
 }
 
 static void scatter_int_array(int* g_array, int* l_array, int comm_size, int g_size,
-	int l_size, int elem_size)
+  int l_size, int elem_size)
 {
   int* sendcnts = (int *) malloc(comm_size*sizeof(int));
   int* displs = (int *) malloc(comm_size*sizeof(int));
@@ -178,21 +177,20 @@
 //
 // main program
 //
-<<<<<<< HEAD
 
 int main(int argc, char **argv)
 {
+  // OP initialisation
+  op_init(argc,argv,2);
+
+  //MPI for user I/O
   int my_rank;
   int comm_size;
-
-  MPI_Init(&argc, &argv);
   MPI_Comm_rank(MPI_COMM_WORLD, &my_rank);
   MPI_Comm_size(MPI_COMM_WORLD, &comm_size);
 
   //timer
   double cpu_t1, cpu_t2, wall_t1, wall_t2;
-  double time;
-  double max_time;
 
   int    *becell, *ecell,  *bound, *bedge, *edge, *cell;
   double  *x, *q, *qold, *adt, *res;
@@ -208,7 +206,7 @@
   FILE *fp;
 
   if ( (fp = fopen("new_grid.dat","r")) == NULL) {
-    printf("can't open file new_grid.dat\n"); exit(-1);
+    op_printf("can't open file new_grid.dat\n"); exit(-1);
   }
 
   int   g_nnode,g_ncell,g_nedge,g_nbedge;
@@ -220,7 +218,7 @@
 
   // set constants
 
-  if(my_rank == MPI_ROOT )printf("initialising flow field\n");
+  op_printf("initialising flow field\n");
   gam = 1.4f;
   gm1 = gam - 1.0f;
   cfl = 0.9f;
@@ -238,10 +236,11 @@
   qinf[2] = 0.0f;
   qinf[3] = r*e;
 
+  op_printf("reading in grid \n");
+  op_printf("Global number of nodes, cells, edges, bedges = %d, %d, %d, %d\n"
+      ,g_nnode,g_ncell,g_nedge,g_nbedge);
+
   if(my_rank == MPI_ROOT) {
-    printf("reading in grid \n");
-    printf("Global number of nodes, cells, edges, bedges = %d, %d, %d, %d\n"
-        ,g_nnode,g_ncell,g_nedge,g_nbedge);
 
     g_cell   = (int *) malloc(4*g_ncell*sizeof(int));
     g_edge   = (int *) malloc(2*g_nedge*sizeof(int));
@@ -292,7 +291,7 @@
   nedge = compute_local_size (g_nedge, comm_size, my_rank);
   nbedge = compute_local_size (g_nbedge, comm_size, my_rank);
 
-  printf("Number of nodes, cells, edges, bedges on process %d = %d, %d, %d, %d\n"
+  op_printf("Number of nodes, cells, edges, bedges on process %d = %d, %d, %d, %d\n"
       ,my_rank,nnode,ncell,nedge,nbedge);
 
   /*Allocate memory to hold local sets, mapping tables and data*/
@@ -323,9 +322,9 @@
   scatter_double_array(g_res, res, comm_size, g_ncell,ncell, 4);
   scatter_double_array(g_adt, adt, comm_size, g_ncell,ncell, 1);
 
+  /*Freeing memory allocated to gloabal arrays on rank 0
+    after scattering to all processes*/
   if(my_rank == MPI_ROOT) {
-    /*Freeing memory allocated to gloabal arrays on rank 0
-      after scattering to all processes*/
     free(g_cell);
     free(g_edge);
     free(g_ecell);
@@ -340,15 +339,9 @@
   }
 
   op_timers(&cpu_t2, &wall_t2);
-  time = wall_t2-wall_t1;
-  MPI_Reduce(&time,&max_time,1,MPI_DOUBLE, MPI_MAX,MPI_ROOT, MPI_COMM_WORLD);
-  if(my_rank==MPI_ROOT)printf("Max total file read time = %f\n",max_time);
+  op_printf("Max total file read time = %f\n",wall_t2-wall_t1);
 
   /**------------------------END I/O and PARTITIONING -----------------------**/
-
-  // OP initialisation
-
-  op_init(argc,argv,2);
 
   // declare sets, pointers, datasets and global constants
 
@@ -441,297 +434,11 @@
           op_arg_dat(p_adt, -1,OP_ID, 1,"double",OP_READ ),
           op_arg_gbl(&rms,1,"double",OP_INC));
     }
-=======
-int main(int argc, char **argv){
-    
-
-    //timer
-    double cpu_t1, cpu_t2, wall_t1, wall_t2;
-
-    int    *becell, *ecell,  *bound, *bedge, *edge, *cell;
-    double  *x, *q, *qold, *adt, *res;
-  
-    int    nnode,ncell,nedge,nbedge,niter;
-    double  rms;
-
-    // OP initialisation
-    op_init(argc,argv,2);
-
-    //MPI for user I/O 
-    int my_rank;
-    int comm_size;
-    MPI_Comm_rank(MPI_COMM_WORLD, &my_rank);
-    MPI_Comm_size(MPI_COMM_WORLD, &comm_size);
-    
-  
-    /**------------------------BEGIN I/O and PARTITIONING -------------------**/
-    
-    op_timers(&cpu_t1, &wall_t1);
-    
-    /* read in grid from disk on root processor */
-    FILE *fp;
-
-    if ( (fp = fopen("new_grid.dat","r")) == NULL) { //new_grid-26mil.dat
-    	op_printf("can't open file new_grid.dat\n"); exit(-1);
-    }
-  
-    int   g_nnode,g_ncell,g_nedge,g_nbedge;
-
-    check_scan(fscanf(fp,"%d %d %d %d \n",&g_nnode, &g_ncell, &g_nedge, &g_nbedge), 4);
-  
-    int *g_becell = 0, *g_ecell = 0, *g_bound = 0, *g_bedge = 0, *g_edge = 0, *g_cell = 0;
-    double *g_x = 0,*g_q = 0, *g_qold = 0, *g_adt = 0, *g_res = 0;
-    
-    // set constants
-
-    op_printf("initialising flow field\n");
-    gam = 1.4f;
-    gm1 = gam - 1.0f;
-    cfl = 0.9f;
-    eps = 0.05f;
-
-    double mach  = 0.4f;
-    double alpha = 3.0f*atan(1.0f)/45.0f;  
-    double p     = 1.0f;
-    double r     = 1.0f;
-    double u     = sqrt(gam*p/r)*mach;
-    double e     = p/(r*gm1) + 0.5f*u*u;
-
-    qinf[0] = r;
-    qinf[1] = r*u;
-    qinf[2] = 0.0f;
-    qinf[3] = r*e;
-	  
-    op_printf("reading in grid \n");
-    op_printf("Global number of nodes, cells, edges, bedges = %d, %d, %d, %d\n"
-    	,g_nnode,g_ncell,g_nedge,g_nbedge);
-    	
-    if(my_rank == MPI_ROOT)
-    { 	  
- 	  
-    	g_cell   = (int *) malloc(4*g_ncell*sizeof(int));
-	g_edge   = (int *) malloc(2*g_nedge*sizeof(int));
-	g_ecell  = (int *) malloc(2*g_nedge*sizeof(int));
-	g_bedge  = (int *) malloc(2*g_nbedge*sizeof(int));
-	g_becell = (int *) malloc(  g_nbedge*sizeof(int));
-	g_bound  = (int *) malloc(  g_nbedge*sizeof(int));
-	  
-	g_x      = (double *) malloc(2*g_nnode*sizeof(double));
-	g_q        = (double *) malloc(4*g_ncell*sizeof(double));
-	g_qold     = (double *) malloc(4*g_ncell*sizeof(double));
-	g_res      = (double *) malloc(4*g_ncell*sizeof(double));
-	g_adt      = (double *) malloc(  g_ncell*sizeof(double));
-  
-	for (int n=0; n<g_nnode; n++){
-	    check_scan(fscanf(fp,"%lf %lf \n",&g_x[2*n], &g_x[2*n+1]), 2);
-	}
-	
-	for (int n=0; n<g_ncell; n++) {
-	    check_scan(fscanf(fp,"%d %d %d %d \n",&g_cell[4*n  ], &g_cell[4*n+1],
-		&g_cell[4*n+2], &g_cell[4*n+3]), 4);
-	}
-	
-	for (int n=0; n<g_nedge; n++) {
-	    check_scan(fscanf(fp,"%d %d %d %d \n",&g_edge[2*n],&g_edge[2*n+1],
-		&g_ecell[2*n],&g_ecell[2*n+1]), 4);
-	}
-	
-	for (int n=0; n<g_nbedge; n++) {
-	    check_scan(fscanf(fp,"%d %d %d %d \n",&g_bedge[2*n],&g_bedge[2*n+1],
-		&g_becell[n],&g_bound[n]), 4);
-	}
-	
-	//initialise flow field and residual
-	
-	for (int n=0; n<g_ncell; n++) {
-	    for (int m=0; m<4; m++) {
-		g_q[4*n+m] = qinf[m];
-		g_res[4*n+m] = 0.0f;
-	    }
-	}
-    }
-    
-    fclose(fp);  
-    
-    nnode = compute_local_size (g_nnode, comm_size, my_rank);
-    ncell = compute_local_size (g_ncell, comm_size, my_rank);
-    nedge = compute_local_size (g_nedge, comm_size, my_rank);
-    nbedge = compute_local_size (g_nbedge, comm_size, my_rank);
-  
-    op_printf("Number of nodes, cells, edges, bedges on process %d = %d, %d, %d, %d\n"
-    	,my_rank,nnode,ncell,nedge,nbedge);
-  
-    /*Allocate memory to hold local sets, mapping tables and data*/
-    cell   = (int *) malloc(4*ncell*sizeof(int));
-    edge   = (int *) malloc(2*nedge*sizeof(int));
-    ecell  = (int *) malloc(2*nedge*sizeof(int));
-    bedge  = (int *) malloc(2*nbedge*sizeof(int));
-    becell = (int *) malloc(  nbedge*sizeof(int));
-    bound  = (int *) malloc(  nbedge*sizeof(int));
-  
-    x      = (double *) malloc(2*nnode*sizeof(double));
-    q      = (double *) malloc(4*ncell*sizeof(double));
-    qold   = (double *) malloc(4*ncell*sizeof(double));
-    res    = (double *) malloc(4*ncell*sizeof(double));
-    adt    = (double *) malloc(  ncell*sizeof(double));
-
-  
-    /* scatter sets, mappings and data on sets*/
-    scatter_int_array(g_cell, cell, comm_size, g_ncell,ncell, 4);
-    scatter_int_array(g_edge, edge, comm_size, g_nedge,nedge, 2);
-    scatter_int_array(g_ecell, ecell, comm_size, g_nedge,nedge, 2);
-    scatter_int_array(g_bedge, bedge, comm_size, g_nbedge,nbedge, 2);
-    scatter_int_array(g_becell, becell, comm_size, g_nbedge,nbedge, 1);
-    scatter_int_array(g_bound, bound, comm_size, g_nbedge,nbedge, 1);
-  
-    scatter_double_array(g_x, x, comm_size, g_nnode,nnode, 2);
-    scatter_double_array(g_q, q, comm_size, g_ncell,ncell, 4);
-    scatter_double_array(g_qold, qold, comm_size, g_ncell,ncell, 4);
-    scatter_double_array(g_res, res, comm_size, g_ncell,ncell, 4);
-    scatter_double_array(g_adt, adt, comm_size, g_ncell,ncell, 1);
-  
-    if(my_rank == MPI_ROOT)
-    {
-    	/*Freeing memory allocated to gloabal arrays on rank 0 
-  	after scattering to all processes*/
-  	free(g_cell);
-	free(g_edge);
-	free(g_ecell);
-	free(g_bedge);
-	free(g_becell);
-	free(g_bound);
-	free(g_x ); free(g_q);free(g_qold);free(g_adt);free(g_res);
-    }
-
-    op_timers(&cpu_t2, &wall_t2); 
-    op_printf("Max total file read time = %f\n",wall_t2-wall_t1); 
-    
-    /**------------------------END I/O and PARTITIONING -----------------------**/
-  
-    
-    // declare sets, pointers, datasets and global constants
-
-    op_set nodes  = op_decl_set(nnode,  "nodes");
-    op_set edges  = op_decl_set(nedge,  "edges");
-    op_set bedges = op_decl_set(nbedge, "bedges");
-    op_set cells  = op_decl_set(ncell,  "cells");
-
-    op_map pedge   = op_decl_map(edges, nodes,2,edge,  "pedge");
-    op_map pecell  = op_decl_map(edges, cells,2,ecell, "pecell");
-    op_map pbedge  = op_decl_map(bedges,nodes,2,bedge, "pbedge");
-    op_map pbecell = op_decl_map(bedges,cells,1,becell,"pbecell");
-    op_map pcell   = op_decl_map(cells, nodes,4,cell,  "pcell");
-
-    op_dat p_bound = op_decl_dat(bedges,1,"int"  ,bound,"p_bound");
-    op_dat p_x     = op_decl_dat(nodes ,2,"double",x    ,"p_x");
-    op_dat p_q     = op_decl_dat(cells ,4,"double",q    ,"p_q");
-    op_dat p_qold  = op_decl_dat(cells ,4,"double",qold ,"p_qold");
-    op_dat p_adt   = op_decl_dat(cells ,1,"double",adt  ,"p_adt");
-    op_dat p_res   = op_decl_dat(cells ,4,"double",res  ,"p_res");
-
-    op_decl_const(1,"double",&gam  );
-    op_decl_const(1,"double",&gm1  );
-    op_decl_const(1,"double",&cfl  );
-    op_decl_const(1,"double",&eps  );
-    op_decl_const(1,"double",&mach );
-    op_decl_const(1,"double",&alpha);
-    op_decl_const(4,"double",qinf  );
-
-    op_diagnostic_output();
-
-    // partitioning algorithm - can be set above via #define OP2_PARTITION yourChoice, 
-    //or make -B yourChoice. No spaces!
-    OP2_PARTITION;
-
-    //create halos
-    op_halo_create();    
-    
-    //initialise timers for total execution wall time
-    op_timers(&cpu_t1, &wall_t1); 
-    
-    niter = 1000;
-    for(int iter=1; iter<=niter; iter++) {
-    	
-    	//save old flow solution
-    	op_par_loop(save_soln,"save_soln", cells,
-    	    op_arg_dat(p_q,   -1,OP_ID, 4,"double",OP_READ ),
-    	    op_arg_dat(p_qold,-1,OP_ID, 4,"double",OP_WRITE));
-
-    	//  predictor/corrector update loop
-
-    	for(int k=0; k<2; k++) {
-    	   
-    	    //    calculate area/timstep
-    	    op_par_loop(adt_calc,"adt_calc",cells,
-                  op_arg_dat(p_x,   0,pcell, 2,"double",OP_READ ),
-                  op_arg_dat(p_x,   1,pcell, 2,"double",OP_READ ),
-                  op_arg_dat(p_x,   2,pcell, 2,"double",OP_READ ),
-                  op_arg_dat(p_x,   3,pcell, 2,"double",OP_READ ),
-                  op_arg_dat(p_q,  -1,OP_ID, 4,"double",OP_READ ),
-                  op_arg_dat(p_adt,-1,OP_ID, 1,"double",OP_WRITE));
-                        
-            //    calculate flux residual
-            op_par_loop(res_calc,"res_calc",edges,
-                  op_arg_dat(p_x,    0,pedge, 2,"double",OP_READ),
-                  op_arg_dat(p_x,    1,pedge, 2,"double",OP_READ),
-                  op_arg_dat(p_q,    0,pecell,4,"double",OP_READ),
-                  op_arg_dat(p_q,    1,pecell,4,"double",OP_READ),
-                  op_arg_dat(p_adt,  0,pecell,1,"double",OP_READ),
-                  op_arg_dat(p_adt,  1,pecell,1,"double",OP_READ),
-                  op_arg_dat(p_res,  0,pecell,4,"double",OP_INC ),
-                  op_arg_dat(p_res,  1,pecell,4,"double",OP_INC ));
-            
-            op_par_loop(bres_calc,"bres_calc",bedges,
-                  op_arg_dat(p_x,     0,pbedge, 2,"double",OP_READ),
-                  op_arg_dat(p_x,     1,pbedge, 2,"double",OP_READ),
-                  op_arg_dat(p_q,     0,pbecell,4,"double",OP_READ),
-                  op_arg_dat(p_adt,   0,pbecell,1,"double",OP_READ),
-                  op_arg_dat(p_res,   0,pbecell,4,"double",OP_INC ),
-                  op_arg_dat(p_bound,-1,OP_ID  ,1,"int",  OP_READ));
-            
-            //    update flow field
-
-            rms = 0.0;
-
-            op_par_loop(update,"update",cells,
-                  op_arg_dat(p_qold,-1,OP_ID, 4,"double",OP_READ ),
-                  op_arg_dat(p_q,   -1,OP_ID, 4,"double",OP_WRITE),
-                  op_arg_dat(p_res, -1,OP_ID, 4,"double",OP_RW   ),
-                  op_arg_dat(p_adt, -1,OP_ID, 1,"double",OP_READ ),
-                  op_arg_gbl(&rms,1,"double",OP_INC));
-           
-        }
-        //print iteration history
-        rms = sqrt(rms/(double) g_ncell);
-        if (iter%100 == 0)
-            op_printf("%d  %10.5e \n",iter,rms);
-    }
-    
-    op_timers(&cpu_t2, &wall_t2);
-    
-    //get results data array
-    //op_dat temp = op_mpi_get_data(p_q);
-       
-    //output the result dat array to files 
-    //print_dat_tofile(temp, "out_grid.dat"); //ASCI
-    //print_dat_tobinfile(temp, "out_grid.bin"); //Binary
-    
-    //op_mpi_timing_output();
-    
-    //print total time for niter interations
-    op_printf("Max total runtime = %f\n",wall_t2-wall_t1);
-    op_exit();
-    
-}
->>>>>>> 0749e88b
 
     //print iteration history
-    if(my_rank==MPI_ROOT)
-    {
-      rms = sqrt(rms/(double) g_ncell);
-      if (iter%100 == 0)
-        printf("%d  %10.5e \n",iter,rms);
-    }
+    rms = sqrt(rms/(double) g_ncell);
+    if (iter%100 == 0)
+      op_printf("%d  %10.5e \n",iter,rms);
   }
 
   op_timers(&cpu_t2, &wall_t2);
@@ -746,10 +453,6 @@
   //op_mpi_timing_output();
 
   //print total time for niter interations
-  time = wall_t2-wall_t1;
-  MPI_Reduce(&time,&max_time,1,MPI_DOUBLE, MPI_MAX,MPI_ROOT, MPI_COMM_WORLD);
-  if(my_rank==MPI_ROOT)printf("Max total runtime = %f\n",max_time);
-
+  op_printf("Max total runtime = %f\n",wall_t2-wall_t1);
   op_exit();
-  MPI_Finalize();   //user mpi finalize
-}
+}