--- conflicted
+++ resolved
@@ -68,16 +68,11 @@
 
 // main program
 
-<<<<<<< HEAD
 int main(int argc, char **argv)
 {
-=======
-int main(int argc, char **argv){
-
   // OP initialisation
   op_init(argc,argv,5);
-  
->>>>>>> 0749e88b
+
   int   nnode, nedge, n, e;
   float dx;
 
@@ -177,21 +172,12 @@
     u_sum = 0.0f;
     u_max = 0.0f;
     op_par_loop(update,"update", nodes,
-<<<<<<< HEAD
         op_arg_dat(p_r,  -1,OP_ID, 2,"float",OP_READ),
         op_arg_dat(p_du, -1,OP_ID, 3,"float",OP_RW  ),
         op_arg_dat(p_u,  -1,OP_ID, 2,"float",OP_INC ),
         op_arg_gbl(&u_sum,1,"float",OP_INC),
         op_arg_gbl(&u_max,1,"float",OP_MAX));
-    printf("\n u max/rms = %f %f \n\n",u_max, sqrt(u_sum/nnode));
-=======
-                op_arg_dat(p_r,  -1,OP_ID, 2,"float",OP_READ),
-                op_arg_dat(p_du, -1,OP_ID, 3,"float",OP_RW  ),
-                op_arg_dat(p_u,  -1,OP_ID, 2,"float",OP_INC ),
-                op_arg_gbl(&u_sum,1,"float",OP_INC),
-                op_arg_gbl(&u_max,1,"float",OP_MAX));
     op_printf("\n u max/rms = %f %f \n\n",u_max, sqrt(u_sum/nnode));
->>>>>>> 0749e88b
   }
 
   // print out results
@@ -204,11 +190,7 @@
     for (int j=NN-1; j>0; j--) {
       for (int i=1; i<NN; i++) {
         if (pass==0)
-<<<<<<< HEAD
-          printf(" %7.4f",u[2*(i-1 + (j-1)*(NN-1))]);
-=======
-	  op_printf(" %7.4f",u[2*(i-1 + (j-1)*(NN-1))]);
->>>>>>> 0749e88b
+          op_printf(" %7.4f",u[2*(i-1 + (j-1)*(NN-1))]);
         else if (pass==1)
           op_printf(" %7.4f",du[i-1 + (j-1)*(NN-1)]);
         else if (pass==2)
@@ -221,22 +203,4 @@
 
   op_timing_output();
   op_exit();
-
-<<<<<<< HEAD
-  // free allocated arrays
-
-  free(pp);
-  free(A);
-  free(r);
-  free(u);
-  free(du);
-}
-=======
-  // free allocated arrays - no need, freed in op_exit()
-  //free(pp);
-  //free(A);
-  //free(r);
-  //free(u);
-  //free(du);
-}
->>>>>>> 0749e88b
+}