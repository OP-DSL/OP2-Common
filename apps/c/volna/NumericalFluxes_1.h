--- conflicted
+++ resolved
@@ -6,43 +6,28 @@
            float *maxFacetEigenvalues //OP_WRITE
 )
 {
-<<<<<<< HEAD
-  float cL = sqrt(g * LeftFacetValues[0]);
-  cL = cL > 0.0f ? cL : 0.0f;
-  float cR = sqrt(g * RightFacetValues[0]);
-  cR = cR > 0.0f ? cR : 0.0f;
-=======
   float cL = sqrt(g * leftCellValues[0]);
   cL = cL > 0.0 ? cL : 0.0;
   float cR = sqrt(g * rightCellValues[0]);
   cR = cR > 0.0 ? cR : 0.0;
->>>>>>> a63316b7
 
   float uLn = leftCellValues[1] * Normals[0] + leftCellValues[2] * Normals[1];
   float uRn = rightCellValues[1] * Normals[0] + rightCellValues[2] * Normals[1];
 
-  float unStar = 0.5f * (uLn + uRn) - 0.25* (cL+cR);
-  float cStar = 0.5f * (cL + cR) - 0.25* (uLn-uRn);
+  float unStar = 0.5 * (uLn + uRn) - 0.25* (cL+cR);
+  float cStar = 0.5 * (cL + cR) - 0.25* (uLn-uRn);
 
   float sL = (uLn - cL) < (unStar - cStar) ? (uLn - cL) : (unStar - cStar);
-  float sLMinus = sL < 0.0f ? sL : 0.0f;
+  float sLMinus = sL < 0.0 ? sL : 0.0;
 
   float sR = (uRn + cR) > (unStar + cStar) ? (uRn + cR) : (unStar + cStar);
-  float sRPlus = sR > 0.0f ? sR : 0.0f;
+  float sRPlus = sR > 0.0 ? sR : 0.0;
 
-<<<<<<< HEAD
-  sL = LeftFacetValues[0] < EPS ? uRn - 2.0f*cR : sL; // is this 2.0 or 2? (i.e. float/int)
-  sR = LeftFacetValues[0] < EPS ? uRn + cR : sR;
-
-  sR = RightFacetValues[0] < EPS ? uLn + 2.0f*cL : sR; // is this 2.0 or 2? (i.e. float/int)
-  sL = RightFacetValues[0] < EPS ? uLn - cL : sL;
-=======
   sL = leftCellValues[0] < EPS ? uRn - 2.0*cR : sL; // is this 2.0 or 2? (i.e. float/int)
   sR = leftCellValues[0] < EPS ? uRn + cR : sR;
 
   sR = rightCellValues[0] < EPS ? uLn + 2.0*cL : sR; // is this 2.0 or 2? (i.e. float/int)
   sL = rightCellValues[0] < EPS ? uLn - cL : sL;
->>>>>>> a63316b7
 
   float sRMinussL = sRPlus - sLMinus;
   sRMinussL = sRMinussL < EPS ? EPS : sRMinussL;
@@ -64,13 +49,8 @@
   LeftFluxes_U = HuDotN * leftCellValues[1];
   LeftFluxes_V = HuDotN * leftCellValues[2];
 
-<<<<<<< HEAD
-  LeftFluxes_U += (.5f * g * Normals[0] ) * ( LeftFacetValues[0] * LeftFacetValues[0] );
-  LeftFluxes_V += (.5f * g * Normals[1] ) * ( LeftFacetValues[0] * LeftFacetValues[0] );
-=======
   LeftFluxes_U += (.5 * g * Normals[0] ) * ( leftCellValues[0] * leftCellValues[0] );
   LeftFluxes_V += (.5 * g * Normals[1] ) * ( leftCellValues[0] * leftCellValues[0] );
->>>>>>> a63316b7
   //end of inlined
 
   float RightFluxes_H, RightFluxes_U, RightFluxes_V;
@@ -82,13 +62,8 @@
   RightFluxes_U =   HuDotN * rightCellValues[1];
   RightFluxes_V =   HuDotN * rightCellValues[2];
 
-<<<<<<< HEAD
-  RightFluxes_U += (.5f * g * Normals[0] ) * ( RightFacetValues[0] * RightFacetValues[0] );
-  RightFluxes_V += (.5f * g * Normals[1] ) * ( RightFacetValues[0] * RightFacetValues[0] );
-=======
   RightFluxes_U += (.5 * g * Normals[0] ) * ( rightCellValues[0] * rightCellValues[0] );
   RightFluxes_V += (.5 * g * Normals[1] ) * ( rightCellValues[0] * rightCellValues[0] );
->>>>>>> a63316b7
   //end of inlined
 
 
@@ -112,11 +87,11 @@
   out[0] *= *FacetVolumes;
   out[1] *= *FacetVolumes;
   out[2] *= *FacetVolumes;
-  out[3] = 0.0f;
+  out[3] = 0.0;
 
-  float maximum = fabs(uLn + cL);
-  maximum = maximum > fabs(uLn - cL) ? maximum : fabs(uLn - cL);
-  maximum = maximum > fabs(uRn + cR) ? maximum : fabs(uRn + cR);
-  maximum = maximum > fabs(uRn - cR) ? maximum : fabs(uRn - cR);
+  float maximum = abs(uLn + cL);
+  maximum = maximum > abs(uLn - cL) ? maximum : abs(uLn - cL);
+  maximum = maximum > abs(uRn + cR) ? maximum : abs(uRn + cR);
+  maximum = maximum > abs(uRn - cR) ? maximum : abs(uRn - cR);
   *maxFacetEigenvalues = maximum;
 }