--- conflicted
+++ resolved
@@ -524,10 +524,6 @@
 
 		end if
 
-<<<<<<< HEAD
-
-=======
->>>>>>> 659b09be
     ! work out shared memory requirements per element (this is mandatory, otherwise the default value is the
     ! one that has been assigned as a result of the previous execution of this op_par_loop)
     nshared = 0
@@ -582,14 +578,6 @@
 		tmpHostTime = 0
 
 		istat = cudaEventRecord ( startKernelTime, 0 )
-
-<<<<<<< HEAD
-  ! always zero out reduction variable on host
-    do i = 1, reductItems
-
-      redArrayHost ( i ) = 0
-
-=======
 ! moved here to reflect Mike's timing
 
     ! always zero out reduction variable on host
@@ -597,16 +585,12 @@
     
       redArrayHost ( i ) = 0
       
->>>>>>> 659b09be
     end do
 
     ! and then copy it to device
     redArrayDev = redArrayHost
-<<<<<<< HEAD
-		
-=======
-
->>>>>>> 659b09be
+		
+
 
 		call  op_cuda_update <<< nblocks, nthreads, nshared >>> ( argSizes, &
 																														&	argument0, &
@@ -623,11 +607,6 @@
 		! synchronise threads after kernel call
 		threadSynchRet = cudaThreadSynchronize()
 
-<<<<<<< HEAD
-
-		
-=======
->>>>>>> 659b09be
 
 		! copy back reduction variable, from device to host
     redArrayHost = redArrayDev
