PREPROCESSOR = -fpp
PART_SIZE_ENV ?= 256
OP2 = $(OP2_INSTALL_PATH)

F_OP2_MOD = $(OP2)/fortran/mod/$(OP2_COMPILER)
F_OP2_LIB = $(OP2)/fortran/lib

HDF5_LIB = -L$(HDF5_INSTALL_PATH)/lib -lhdf5 -lz -ldl

PARMETIS_INCLUDE_PATH ?= $(PARMETIS_INSTALL_PATH)
PARMETIS_LIB_PATH ?= $(PARMETIS_INSTALL_PATH)
PARMETIS_VER?=4
ifeq ($(PARMETIS_VER),4)
  PARMETIS_INC = -I$(PARMETIS_INCLUDE_PATH)/include #-DHAVE_PARMETIS -DPARMETIS_VER_4
  PARMETIS_LIB = -L$(PARMETIS_LIB_PATH)/lib -lparmetis -lmetis
else
  PARMETIS_INC = -I$(PARMETIS_INCLUDE_PATH)/ #-DHAVE_PARMETIS
  PARMETIS_LIB = -L$(PARMETIS_LIB_PATH)/ -lparmetis -lmetis
endif

PTSCOTCH_INC    = -I$(PTSCOTCH_INSTALL_PATH)/include #-DHAVE_PTSCOTCH
PTSCOTCH_LIB    = -L$(PTSCOTCH_INSTALL_PATH)/lib/ -lptscotch \
                  -L$(PTSCOTCH_INSTALL_PATH)/lib/ -lptscotcherr \
                  -L$(PTSCOTCH_INSTALL_PATH)/lib/ -lscotch \
                  -L$(PTSCOTCH_INSTALL_PATH)/lib/ -lscotcherr


ifeq ($(OP2_COMPILER),gnu)
  CC = gcc
  FC = gfortran
  MPI_LIB = -L$(MPI_INSTALL_PATH)/lib -lmpi -lmpi_cxx
  MPI_INC = -I$(MPI_INSTALL_PATH)/include
  MPIF90 = $(FC) #$(MPI_INC) $(MPI_LIB)
  OPT = -O2 -DOP_PART_SIZE_1=$(PART_SIZE_ENV)
  OPENMP = -fopenmp
  CPPLINK = -lstdc++
  ALL_TARGETS = airfoil_hdf5_seq airfoil_hdf5_openmp \
                airfoil_hdf5_mpi airfoil_hdf5_mpi_genseq \
                airfoil_hdf5_mpi_openmp
else
ifeq ($(OP2_COMPILER),pgi)
  CC = pgc++
  #FC = pgfortran -fast -Mcuda=cuda5.0,cc35,fastmath,ptxinfo -Mx,189,0x40 #-Munroll -Minline=save_soln,res_calc,bres_calc,adt_calc -Mipa=fast -Mx,189,0x40
  FC = pgfortran # -DOMPI_SKIP_MPICXX=1 -DMPICH_IGNORE_CXX_SEEK
  MPI_LIB = -L$(MPI_INSTALL_PATH)/lib -lmpi
  MPI_INC = $(MPI_INSTALL_PATH)/include
  MPIF90 = $(FC) -I$(MPI_INC) -L$(MPI_LIB)
<<<<<<< HEAD
  OPT = -DOP_PART_SIZE_1=$(PART_SIZE_ENV) -O3 #-g 
  OPT_CUDA = -DOP_PART_SIZE_1=$(PART_SIZE_ENV) -O3  -Mcuda=cuda7.5,cc35,fastmath,ptxinfo -DOP2_WITH_CUDAFOR 
=======
  OPT = -DOP_PART_SIZE_1=$(PART_SIZE_ENV) -O3 -g 
  OPT_CUDA = -DOP_PART_SIZE_1=$(PART_SIZE_ENV) -O3 -Mcuda=cuda7.5,cc35,fastmath,ptxinfo -DOP2_WITH_CUDAFOR 
>>>>>>> fbbdd54a
  OPENMP = -mp
  CPPLINK = -pgc++libs -lstdc++
  ALL_TARGETS = airfoil_hdf5_seq airfoil_hdf5_openmp \
                airfoil_hdf5_mpi airfoil_hdf5_mpi_genseq \
                airfoil_hdf5_mpi_openmp airfoil_hdf5_cuda \
                airfoil_hdf5_mpi_cuda
else
ifeq ($(OP2_COMPILER),xl)
  CC = xlc++_r
  #FC = pgfortran -fast -Mcuda=cuda5.0,cc35,fastmath,ptxinfo -Mx,189,0x40 #-Munroll -Minline=save_soln,res_calc,bres_calc,adt_calc -Mipa=fast -Mx,189,0x40
  FC = xlf_r 
  MPI_LIB = -L$(MPI_INSTALL_PATH)/lib -lmpi
  MPI_INC = #$(MPI_INSTALL_PATH)/include
  MPIF90 = mpif90 #$(FC) -I$(MPI_INC) -L$(MPI_LIB)
  OPT = -WF,-DOP_PART_SIZE_1=$(PART_SIZE_ENV) -O5 -qarch=pwr8 -qtune=pwr8 -qhot 
  OPT_CUDA = -WF,-DOP_PART_SIZE_1=$(PART_SIZE_ENV) -O3 -qcuda -qarch=pwr8 -qtune=pwr8 -qhot -qxflag=nrcptpo -WF,-DOP2_WITH_CUDAFOR
  OPENMP = -qsmp=omp -qthreaded
  CPPLINK = -lstdc++ -lmpi_cxx -libmc++
  ALL_TARGETS = airfoil_hdf5_seq airfoil_hdf5_openmp \
                airfoil_hdf5_mpi airfoil_hdf5_mpi_genseq \
                airfoil_hdf5_mpi_openmp airfoil_hdf5_cuda \
                airfoil_hdf5_mpi_cuda
else
ifeq ($(OP2_COMPILER),intel)
  CC = icc
  FC = ifort
  MPI_LIB = -L$(MPI_INSTALL_PATH)/lib -lmpi
  MPI_INC = -I$(MPI_INSTALL_PATH)/include
  MPIF90 =  $(FC) -I$(MPI_INC) -L$(MPI_LIB)
  OPENMP = -openmp
  #OPT = -DOP_PART_SIZE_1=$(PART_SIZE_ENV) -DMPICH_IGNORE_CXX_SEEK -restrict -fno-alias -inline-forceinline -qopt-report -parallel
  OPT = -DOP_PART_SIZE_1=$(PART_SIZE_ENV) -O3 -xAVX -parallel -qopt-report -fno-alias -inline-forceinline -vec-threshold0 -align array32byte -align rec32byte -DVECTORIZE
  CPPLINK = -lstdc++
  ALL_TARGETS = airfoil_hdf5_seq airfoil_hdf5_openmp \
                airfoil_hdf5_mpi airfoil_hdf5_mpi_genseq airfoil_hdf5_mpi_vec\
                airfoil_hdf5_mpi_openmp
else
ifeq ($(OP2_COMPILER),cray)
  CC = CC
  FC = ftn -em -p $(F_OP2_MOD)
  MPI_LIB = #-L$(MPI_INSTALL_PATH)/lib -lmpi
  MPI_INC = #-I$(MPI_INSTALL_PATH)/include
  MPIF90 = $(FC) -I$(MPI_INC) -L$(MPI_LIB)
  OPT = -O2 -DOP_PART_SIZE_1=$(PART_SIZE_ENV)
  OPENMP = -h omp -lomp
  CPPLINK = -hnopgas_runtime -lpgas-dmapp
  ALL_TARGETS = airfoil_hdf5_seq airfoil_hdf5_openmp \
                airfoil_hdf5_mpi airfoil_hdf5_mpi_genseq \
                airfoil_hdf5_mpi_openmp
else
print:
	echo "unrecognised value for OP2_COMPILER"
endif
endif
endif
endif
endif

FLINK = -L$(F_OP2_LIB)
FMODS = -I$(F_OP2_MOD)
FMPI_MODS = -I$(F_OP2_MOD)/mpi

all: $(ALL_TARGETS)

airfoil_hdf5_seq: constants.F90 airfoil_seqfun.F90 airfoil_hdf5.F90 input.F90
	$(MPIF90) $(OPT) $(FMODS) -c constants.F90 input.F90 airfoil_seqfun.F90 airfoil_hdf5.F90
	$(MPIF90) $(OPT) constants.o input.o airfoil_hdf5.o airfoil_seqfun.o -o airfoil_hdf5_seq \
	$(FLINK) -lop2_for_seq -lop2_hdf5 $(HDF5_LIB) $(MPI_LIB) $(CPPLINK)

airfoil_hdf5_openmp: airfoil_hdf5_op.F90 save_soln_kernel.F90 adt_calc_kernel.F90 input.F90 \
	res_calc_kernel.F90 bres_calc_kernel.F90 update_kernel.F90 constants.F90 airfoil_seqfun.F90
	$(MPIF90) $(OPT) $(OPENMP) $(FMODS) -c constants.F90 input.F90 airfoil_seqfun.F90 \
	save_soln_kernel.F90 update_kernel.F90 bres_calc_kernel.F90 \
	res_calc_kernel.F90 adt_calc_kernel.F90 airfoil_hdf5_op.F90
	$(MPIF90) $(OPT) $(OPENMP) constants.o input.o airfoil_seqfun.o \
	save_soln_kernel.o adt_calc_kernel.o res_calc_kernel.o \
	bres_calc_kernel.o update_kernel.o airfoil_hdf5_op.o -o airfoil_hdf5_openmp \
		$(FLINK) -lop2_for_openmp -lop2_hdf5 $(HDF5_LIB) -lz $(MPI_LIB)

airfoil_hdf5_cuda: airfoil_hdf5_op.F90 save_soln_kernel.CUF adt_calc_kernel.CUF input.F90 airfoil_seqfun.F90 \
        res_calc_kernel.CUF bres_calc_kernel.CUF update_kernel.CUF constants.F90 input.F90 cudaConfigurationParams.F95
	$(FC) $(OPT_CUDA) $(FMODS) cudaConfigurationParams.F95 constants.F90 input.F90 airfoil_seqfun.F90 \
		save_soln_kernel.CUF update_kernel.CUF bres_calc_kernel.CUF \
		res_calc_kernel.CUF adt_calc_kernel.CUF airfoil_hdf5_op.F90 -o airfoil_hdf5_cuda \
		$(FLINK) -lop2_for_cuda -lop2_hdf5 $(HDF5_LIB) $(MPI_LIB)

airfoil_hdf5_mpi: constants.F90 airfoil_seqfun.F90 airfoil_hdf5.F90 input.F90
	$(MPIF90) $(OPT) $(FMPI_MODS) -c constants.F90 airfoil_seqfun.F90 input.F90 airfoil_hdf5.F90
	$(MPIF90) $(OPT) $(PARMETIS_INC) $(PTSCOTCH_INC) constants.o input.o airfoil_hdf5.o \
	airfoil_seqfun.o -o airfoil_hdf5_mpi $(FLINK) -lop2_for_mpi $(PARMETIS_LIB) $(PTSCOTCH_LIB) $(HDF5_LIB) -lz $(MPI_LIB) $(CPPLINK)

airfoil_hdf5_mpi_genseq: airfoil_hdf5_op.F90 input.F90 save_soln_seqkernel.F90 adt_calc_seqkernel.F90 \
	res_calc_seqkernel.F90 bres_calc_seqkernel.F90 update_seqkernel.F90 constants.F90 airfoil_seqfun.F90
	$(MPIF90) $(OPT) $(OPENMP) $(FMPI_MODS) -c constants.F90 input.F90 airfoil_seqfun.F90 \
	save_soln_seqkernel.F90 update_seqkernel.F90 bres_calc_seqkernel.F90 \
	res_calc_seqkernel.F90 adt_calc_seqkernel.F90 airfoil_hdf5_op.F90
	$(MPIF90) $(OPT) $(OPENMP) $(PARMETIS_INC) $(PTSCOTCH_INC) input.o constants.o airfoil_seqfun.o \
	save_soln_seqkernel.o adt_calc_seqkernel.o res_calc_seqkernel.o \
	bres_calc_seqkernel.o update_seqkernel.o airfoil_hdf5_op.o -o airfoil_hdf5_mpi_genseq \
	$(FLINK) -lop2_for_mpi $(PARMETIS_LIB) $(PTSCOTCH_LIB) $(HDF5_LIB) -lz $(MPI_LIB) $(CPPLINK)

airfoil_hdf5_mpi_vec: airfoil_hdf5_op.F90 input.F90 save_soln_veckernel.F90 adt_calc_veckernel.F90 \
        res_calc_veckernel.F90 bres_calc_veckernel.F90 update_veckernel.F90 constants.F90 airfoil_seqfun.F90
	$(MPIF90) $(OPT) $(FMPI_MODS) -c constants.F90 input.F90 airfoil_seqfun.F90 \
        save_soln_veckernel.F90 update_veckernel.F90 bres_calc_veckernel.F90 \
        res_calc_veckernel.F90 adt_calc_veckernel.F90 airfoil_hdf5_op.F90
	$(MPIF90) $(OPT) $(PARMETIS_INC) $(PTSCOTCH_INC) input.o constants.o airfoil_seqfun.o \
        save_soln_veckernel.o adt_calc_veckernel.o res_calc_veckernel.o \
        bres_calc_veckernel.o update_veckernel.o airfoil_hdf5_op.o -o airfoil_hdf5_mpi_vec \
        $(FLINK) -lop2_for_mpi $(PARMETIS_LIB) $(PTSCOTCH_LIB) $(HDF5_LIB) -lz $(MPI_LIB) $(CPPLINK)

airfoil_hdf5_mpi_openmp: airfoil_hdf5_op.F90 input.F90 save_soln_kernel.F90 adt_calc_kernel.F90 \
	res_calc_kernel.F90 bres_calc_kernel.F90 update_kernel.F90 constants.F90 airfoil_seqfun.F90
	$(MPIF90) $(OPT) $(OPENMP) $(FMPI_MODS) -c constants.F90 input.F90 airfoil_seqfun.F90 \
	save_soln_kernel.F90 update_kernel.F90 bres_calc_kernel.F90 \
	res_calc_kernel.F90 adt_calc_kernel.F90 airfoil_hdf5_op.F90
	$(MPIF90) $(OPT) $(OPENMP) $(PARMETIS_INC) $(PTSCOTCH_INC) input.o constants.o airfoil_seqfun.o \
	save_soln_kernel.o adt_calc_kernel.o res_calc_kernel.o \
	bres_calc_kernel.o update_kernel.o airfoil_hdf5_op.o -o airfoil_hdf5_mpi_openmp \
	$(FLINK) -lop2_for_mpi $(PARMETIS_LIB) $(PTSCOTCH_LIB) $(HDF5_LIB) -lz $(MPI_LIB) $(CPPLINK)

airfoil_hdf5_mpi_cuda: airfoil_hdf5_op.F90 save_soln_kernel.CUF adt_calc_kernel.CUF input.F90 airfoil_seqfun.F90 \
	res_calc_kernel.CUF bres_calc_kernel.CUF update_kernel.CUF constants.F90 input.F90 cudaConfigurationParams.F95
	$(MPIF90) $(OPT_CUDA) $(FMPI_MODS) $(PARMETIS_INC) $(PTSCOTCH_INC) \
		cudaConfigurationParams.F95 constants.F90 input.F90 airfoil_seqfun.F90 save_soln_kernel.CUF \
		update_kernel.CUF bres_calc_kernel.CUF res_calc_kernel.CUF adt_calc_kernel.CUF \
		airfoil_hdf5_op.F90 -o airfoil_hdf5_mpi_cuda $(FLINK) -lop2_for_mpi_cuda \
		$(PARMETIS_LIB) $(PTSCOTCH_LIB) $(HDF5_LIB) -lz $(MPI_LIB) $(CPPLINK)

clean:
	rm -f *.o
	rm -f *.mod
	rm -f $(EXEC)
	rm -f *~
	rm -f airfoil_hdf5_seq
	rm -f airfoil_hdf5_mpi
	rm -f airfoil_hdf5_openmp airfoil_hdf5_mpi_openmp airfoil_hdf5_openmp_* airfoil_hdf5_mpi_openmp_*
	rm -f airfoil_hdf5_mpi_genseq
	rm -f airfoil_hdf5_mpi_vec
	rm -f airfoil_hdf5_cuda airfoil_hdf5_mpi_cuda<|MERGE_RESOLUTION|>--- conflicted
+++ resolved
@@ -45,13 +45,8 @@
   MPI_LIB = -L$(MPI_INSTALL_PATH)/lib -lmpi
   MPI_INC = $(MPI_INSTALL_PATH)/include
   MPIF90 = $(FC) -I$(MPI_INC) -L$(MPI_LIB)
-<<<<<<< HEAD
-  OPT = -DOP_PART_SIZE_1=$(PART_SIZE_ENV) -O3 #-g 
-  OPT_CUDA = -DOP_PART_SIZE_1=$(PART_SIZE_ENV) -O3  -Mcuda=cuda7.5,cc35,fastmath,ptxinfo -DOP2_WITH_CUDAFOR 
-=======
   OPT = -DOP_PART_SIZE_1=$(PART_SIZE_ENV) -O3 -g 
   OPT_CUDA = -DOP_PART_SIZE_1=$(PART_SIZE_ENV) -O3 -Mcuda=cuda7.5,cc35,fastmath,ptxinfo -DOP2_WITH_CUDAFOR 
->>>>>>> fbbdd54a
   OPENMP = -mp
   CPPLINK = -pgc++libs -lstdc++
   ALL_TARGETS = airfoil_hdf5_seq airfoil_hdf5_openmp \
