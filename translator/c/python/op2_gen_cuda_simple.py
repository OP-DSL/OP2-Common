--- conflicted
+++ resolved
@@ -93,71 +93,6 @@
   elif CPP:
     code('}')
 
-<<<<<<< HEAD
-=======
-
-def comment_remover(text):
-    """Remove comments from text"""
-
-    def replacer(match):
-        s = match.group(0)
-        if s.startswith('/'):
-            return ''
-        else:
-            return s
-    pattern = re.compile(
-        r'//.*?$|/\*.*?\*/|\'(?:\\.|[^\\\'])*\'|"(?:\\.|[^\\"])*"',
-        re.DOTALL | re.MULTILINE
-    )
-    return re.sub(pattern, replacer, text)
-
-def remove_trailing_w_space(text):
-  text = text+' '
-  line_start = 0
-  line = ""
-  line_end = 0
-  striped_test = ''
-  count = 0
-  while 1:
-    line_end =  text.find("\n",line_start+1)
-    line = text[line_start:line_end]
-    line = line.rstrip()
-    striped_test = striped_test + line +'\n'
-    line_start = line_end + 1
-    line = ""
-    if line_end < 0:
-      return striped_test[:-1]
-
-
-def para_parse(text, j, op_b, cl_b):
-    """Parsing code block, i.e. text to find the correct closing brace"""
-
-    depth = 0
-    loc2 = j
-
-    while 1:
-      if text[loc2] == op_b:
-            depth = depth + 1
-
-      elif text[loc2] == cl_b:
-            depth = depth - 1
-            if depth == 0:
-                return loc2
-      loc2 = loc2 + 1
-
-
-def get_stride_string(g_m,maps,mapnames,name):
-  OP_ID   = 1;  OP_GBL   = 2;  OP_MAP = 3;
-  if maps[g_m] == OP_ID:
-    return 'direct_'+name+'_stride_OP2CONSTANT'
-  if maps[g_m] == OP_GBL:
-    return '(gridDim%x*blockDim%x)'
-  else:
-    idx = mapnames.index(mapnames[g_m])
-    return 'opDat'+str(idx)+'_'+name+'_stride_OP2CONSTANT'
-
-
->>>>>>> fbbdd54a
 def op2_gen_cuda_simple(master, date, consts, kernels,sets):
 
   global dims, idxs, typs, indtyps, inddims
@@ -376,11 +311,7 @@
           var2 = re.compile('\\s+\\b').split(var)[length-1].strip()
 
           body_text = re.sub('\*'+var2+'(?!\[)', var2+'[0]', body_text)
-<<<<<<< HEAD
           body_text = re.sub(r''+var2+'\[([A-Za-z0-9]*)\]'+'', var2+r'[\1*'+op2_gen_common.get_stride_string(i,maps,mapnames,name)+']', body_text)
-=======
-          body_text = re.sub(r''+var2+'\[([A-Za-z0-9]*)\]'+'', var2+r'[\1*'+get_stride_string(i,maps,mapnames,name)+']', body_text)
->>>>>>> fbbdd54a
 
     signature_text = '__device__ '+head_text + '( '+signature_text + ') {'
     file_text += signature_text + body_text + '}\n'
@@ -604,22 +535,14 @@
           if maps[g_m] == OP_MAP and accs[g_m] == OP_INC:
             for d in range(0,int(dims[g_m])):
               if soaflags[g_m]:
-<<<<<<< HEAD
                 code('ARG_l['+str(d)+'] += ind_arg'+str(inds[g_m]-1)+'['+str(d)+'*'+op2_gen_common.get_stride_string(g_m,maps,mapnames,name)+'+map'+str(mapinds[g_m])+'idx];')
-=======
-                code('ARG_l['+str(d)+'] += ind_arg'+str(inds[g_m]-1)+'['+str(d)+'*'+get_stride_string(g_m,maps,mapnames,name)+'+map'+str(mapinds[g_m])+'idx];')
->>>>>>> fbbdd54a
               else:
                 code('ARG_l['+str(d)+'] += ind_arg'+str(inds[g_m]-1)+'['+str(d)+'+map'+str(mapinds[g_m])+'idx*DIM];')
         for g_m in range(0,nargs):
           if maps[g_m] == OP_MAP and accs[g_m] == OP_INC:
             for d in range(0,int(dims[g_m])):
               if soaflags[g_m]:
-<<<<<<< HEAD
                 code('ind_arg'+str(inds[g_m]-1)+'['+str(d)+'*'+op2_gen_common.get_stride_string(g_m,maps,mapnames,name)+'+map'+str(mapinds[g_m])+'idx] = ARG_l['+str(d)+'];')
-=======
-                code('ind_arg'+str(inds[g_m]-1)+'['+str(d)+'*'+get_stride_string(g_m,maps,mapnames,name)+'+map'+str(mapinds[g_m])+'idx] = ARG_l['+str(d)+'];')
->>>>>>> fbbdd54a
               else:
                 code('ind_arg'+str(inds[g_m]-1)+'['+str(d)+'+map'+str(mapinds[g_m])+'idx*DIM] = ARG_l['+str(d)+'];')
 
@@ -787,11 +710,7 @@
       code('mvConstArraysToDevice(consts_bytes);')
       code('')
 
-<<<<<<< HEAD
-    #managing constants
-=======
       #managing constants
->>>>>>> fbbdd54a
     if any_soa:
       if nmaps > 0:
         k = []
