##########################################################################
#
# CUDA code generator
#
# This routine is called by op2 which parses the input files
#
# It produces a file xxx_kernel.cu for each kernel,
# plus a master kernel file
#
##########################################################################

import re
import datetime
import glob
import op2_gen_common

def comm(line):
  global file_text, FORTRAN, CPP
  global depth
  prefix = ' '*depth
  if len(line) == 0:
    file_text +='\n'
  elif FORTRAN:
    file_text +='!  '+line+'\n'
  elif CPP:
    file_text +=prefix+'//'+line.rstrip()+'\n'

def rep(line,m):
  global dims, idxs, typs, indtyps, inddims
  if m < len(inddims):
    line = re.sub('INDDIM',str(inddims[m]),line)
    line = re.sub('INDTYP',str(indtyps[m]),line)

  line = re.sub('INDARG','ind_arg'+str(m),line)
  line = re.sub('DIM',str(dims[m]),line)
  line = re.sub('ARG','arg'+str(m),line)
  line = re.sub('TYP',typs[m],line)
  line = re.sub('IDX',str(int(idxs[m])),line)
  return line

def code(text):
  global file_text, FORTRAN, CPP, g_m
  global depth
  if text == '':
    prefix = ''
  else:
    prefix = ' '*depth
  file_text += prefix+rep(text,g_m).rstrip()+'\n'


def FOR(i,start,finish):
  global file_text, FORTRAN, CPP, g_m
  global depth
  if FORTRAN:
    code('do '+i+' = '+start+', '+finish+'-1')
  elif CPP:
    code('for ( int '+i+'='+start+'; '+i+'<'+finish+'; '+i+'++ ){')
  depth += 2

def FOR_INC(i,start,finish,inc):
  global file_text, FORTRAN, CPP, g_m
  global depth
  if FORTRAN:
    code('do '+i+' = '+start+', '+finish+'-1')
  elif CPP:
    code('for ( int '+i+'='+start+'; '+i+'<'+finish+'; '+i+'+='+inc+' ){')
  depth += 2

def ENDFOR():
  global file_text, FORTRAN, CPP, g_m
  global depth
  depth -= 2
  if FORTRAN:
    code('enddo')
  elif CPP:
    code('}')

def IF(line):
  global file_text, FORTRAN, CPP, g_m
  global depth
  if FORTRAN:
    code('if ('+line+') then')
  elif CPP:
    code('if ('+ line + ') {')
  depth += 2

def ENDIF():
  global file_text, FORTRAN, CPP, g_m
  global depth
  depth -= 2
  if FORTRAN:
    code('endif')
  elif CPP:
    code('}')

def op2_gen_cuda_simple(master, date, consts, kernels,sets):

  global dims, idxs, typs, indtyps, inddims
  global FORTRAN, CPP, g_m, file_text, depth

  OP_ID   = 1;  OP_GBL   = 2;  OP_MAP = 3;

  OP_READ = 1;  OP_WRITE = 2;  OP_RW  = 3;
  OP_INC  = 4;  OP_MAX   = 5;  OP_MIN = 6;

  accsstring = ['OP_READ','OP_WRITE','OP_RW','OP_INC','OP_MAX','OP_MIN' ]

  inc_stage=1
  op_color2=1
  if op_color2:
      inc_stage=0

##########################################################################
#  create new kernel file
##########################################################################

  for nk in range (0,len(kernels)):

    name  = kernels[nk]['name']
    nargs = kernels[nk]['nargs']
    dims  = kernels[nk]['dims']
    maps  = kernels[nk]['maps']
    var   = kernels[nk]['var']
    typs  = kernels[nk]['typs']
    accs  = kernels[nk]['accs']
    idxs  = kernels[nk]['idxs']
    inds  = kernels[nk]['inds']
    soaflags = kernels[nk]['soaflags']
    decl_filepath = kernels[nk]['decl_filepath']

    ninds   = kernels[nk]['ninds']
    inddims = kernels[nk]['inddims']
    indaccs = kernels[nk]['indaccs']
    indtyps = kernels[nk]['indtyps']
    invinds = kernels[nk]['invinds']
    mapnames = kernels[nk]['mapnames']
    invmapinds = kernels[nk]['invmapinds']
    mapinds = kernels[nk]['mapinds']

    print soaflags
    nmaps = 0
    if ninds > 0:
      nmaps = max(mapinds)+1
    nargs_novec = nargs
    vec =  [m for m in range(0,nargs) if int(idxs[m])<0 and maps[m] == OP_MAP]
    if len(vec) > 0:
      unique_args = [1];
      vec_counter = 1;
      vectorised = []
      new_dims = []
      new_maps = []
      new_vars = []
      new_typs = []
      new_accs = []
      new_idxs = []
      new_inds = []
      new_soaflags = []
      new_mapnames = []
      for m in range(0,nargs):
          if int(idxs[m])<0 and maps[m] == OP_MAP:
            if m > 0:
              unique_args = unique_args + [len(new_dims)+1]
            temp = [0]*(-1*int(idxs[m]))
            for i in range(0,-1*int(idxs[m])):
              temp[i] = var[m]
            new_vars = new_vars+temp
            for i in range(0,-1*int(idxs[m])):
              temp[i] = typs[m]
            new_typs = new_typs+temp
            for i in range(0,-1*int(idxs[m])):
              temp[i] = dims[m]
            new_dims = new_dims+temp
            new_maps = new_maps+[maps[m]]*int(-1*int(idxs[m]))
            new_mapnames = new_mapnames+[mapnames[m]]*int(-1*int(idxs[m]))
            new_soaflags = new_soaflags+[soaflags[m]]*int(-1*int(idxs[m]))
            new_accs = new_accs+[accs[m]]*int(-1*int(idxs[m]))
            for i in range(0,-1*int(idxs[m])):
              new_idxs = new_idxs+[i]
            new_inds = new_inds+[inds[m]]*int(-1*int(idxs[m]))
            vectorised = vectorised + [vec_counter]*int(-1*int(idxs[m]))
            vec_counter = vec_counter + 1;
          else:
            if m > 0:
              unique_args = unique_args + [len(new_dims)+1]
            new_dims = new_dims+[dims[m]]
            new_maps = new_maps+[maps[m]]
            new_mapnames = new_mapnames+[mapnames[m]]
            new_accs = new_accs+[int(accs[m])]
            new_soaflags = new_soaflags+[soaflags[m]]
            new_idxs = new_idxs+[int(idxs[m])]
            new_inds = new_inds+[inds[m]]
            new_vars = new_vars+[var[m]]
            new_typs = new_typs+[typs[m]]
            vectorised = vectorised+[0]
      dims = new_dims
      maps = new_maps
      mapnames = new_mapnames
      accs = new_accs
      idxs = new_idxs
      inds = new_inds
      var = new_vars
      typs = new_typs
      soaflags = new_soaflags;
      nargs = len(vectorised);
      mapinds = [0]*nargs
      for i in range(0,nargs):
        mapinds[i] = i
        for j in range(0,i):
          if (maps[i] == OP_MAP) and (mapnames[i] == mapnames[j]) and (idxs[i] == idxs[j]):
            mapinds[i] = mapinds[j]

      for i in range(1,ninds+1):
        for index in range(0,len(inds)+1):
          if inds[index] == i:
            invinds[i-1] = index
            break
    else:
      vectorised = [0]*nargs
      unique_args = range(1,nargs+1)

    cumulative_indirect_index = [-1]*nargs;
    j = 0;
    for i in range (0,nargs):
      if maps[i] == OP_MAP and ((not inc_stage) or accs[i] == OP_INC):
        cumulative_indirect_index[i] = j
        j = j + 1

    any_soa = 0
    any_soa = any_soa or sum(soaflags)
#
# set two logicals
#
    j = -1
    for i in range(0,nargs):
      if maps[i] == OP_MAP and accs[i] == OP_INC:
        j = i
    ind_inc = j >= 0

    j = -1
    for i in range(0,nargs):
      if maps[i] == OP_GBL and accs[i] <> OP_READ:
        j = i
    reduct = j >= 0

    if inc_stage:
      ninds_staged = 0
      inds_staged = [-1]*nargs
      for i in range(0,nargs):
        if maps[i]==OP_MAP and accs[i]==OP_INC:
          if inds_staged[invinds[inds[i]-1]] == -1:
            inds_staged[i] = ninds_staged
            ninds_staged = ninds_staged + 1
          else:
            inds_staged[i] = inds_staged[invinds[inds[i]-1]]
      invinds_staged = [-1]*ninds_staged
      inddims_staged = [-1]*ninds_staged
      indopts_staged = [-1]*ninds_staged
      for i in range(0,nargs):
        if inds_staged[i] >= 0 and invinds_staged[inds_staged[i]] == -1:
          invinds_staged[inds_staged[i]] = i
          inddims_staged[inds_staged[i]] = dims[i]
#          if optflags[i] == 1:
#            indopts_staged[inds_staged[i]] = i
      for i in range(0,nargs):
        inds_staged[i] = inds_staged[i] + 1

##########################################################################
#  start with CUDA kernel function
##########################################################################

    FORTRAN = 0;
    CPP     = 1;
    g_m = 0;
    file_text = ''
    depth = 0


    #strides for SoA
    if any_soa:
      if nmaps > 0:
        k = []
        for g_m in range(0,nargs):
          if maps[g_m] == OP_MAP and (not mapnames[g_m] in k):
            k = k + [mapnames[g_m]]
            code('__constant__ int opDat'+str(invinds[inds[g_m]-1])+'_'+name+'_stride_OP2CONSTANT;')
            code('int opDat'+str(invinds[inds[g_m]-1])+'_'+name+'_stride_OP2HOST=-1;')
      dir_soa = -1
      for g_m in range(0,nargs):
        if maps[g_m] == OP_ID and ((not dims[g_m].isdigit()) or int(dims[g_m]) > 1):
          code('__constant__ int direct_'+name+'_stride_OP2CONSTANT;')
          code('int direct_'+name+'_stride_OP2HOST=-1;')
          dir_soa = g_m
          break

    comm('user function')
    file_name = decl_filepath

    f = open(file_name, 'r')
    kernel_text = f.read()
    f.close()

    kernel_text = op2_gen_common.comment_remover(kernel_text)
    kernel_text = op2_gen_common.remove_trailing_w_space(kernel_text)

    p = re.compile('void\\s+\\b'+name+'\\b')
    i = p.search(kernel_text).start()

    if(i < 0):
      print "\n********"
      print "Error: cannot locate user kernel function name: "+name+" - Aborting code generation"
      exit(2)
    i2 = i

    #i = kernel_text[0:i].rfind('\n') #reverse find
    j = kernel_text[i:].find('{')
    k = op2_gen_common.para_parse(kernel_text, i+j, '{', '}')
    signature_text = kernel_text[i:i+j]
    l = signature_text[0:].find('(')
    head_text = signature_text[0:l].strip() #save function name
    m = op2_gen_common.para_parse(signature_text, 0, '(', ')')
    signature_text = signature_text[l+1:m]
    body_text = kernel_text[i+j+1:k]

    # check for number of arguments
    if len(signature_text.split(',')) != nargs_novec:
        print 'Error parsing user kernel(%s): must have %d arguments' \
              % name, nargs
        return

    for i in range(0,nargs_novec):
        var = signature_text.split(',')[i].strip()
<<<<<<< HEAD
        if soaflags[i] and (op_color2 or not (maps[i] == OP_MAP and accs[i] == OP_INC)):
=======
        if kernels[nk]['soaflags'][i] and not (kernels[nk]['maps'][i] == OP_MAP and kernels[nk]['accs'][i] == OP_INC):
          print name, var
>>>>>>> 61e8f2cf
          var = var.replace('*','')
          #locate var in body and replace by adding [idx]
          length = len(re.compile('\\s+\\b').split(var))
          var2 = re.compile('\\s+\\b').split(var)[length-1].strip()

          if int(kernels[nk]['idxs'][i]) < 0 and kernels[nk]['maps'][i] == OP_MAP:
            body_text = re.sub(r'\b'+var2+'(\[[^\]]\])\[([\\s\+\*A-Za-z0-9]*)\]'+'', var2+r'\1[(\2)*'+op2_gen_common.get_stride_string(i,maps,mapnames,name)+']', body_text)
          else:
            body_text = re.sub('\*\\b'+var2+'\\b\\s*(?!\[)', var2+'[0]', body_text)
            body_text = re.sub(r'\b'+var2+'\[([\\s\+\*A-Za-z0-9]*)\]'+'', var2+r'[(\1)*'+ \
                op2_gen_common.get_stride_string(i,kernels[nk]['maps'],kernels[nk]['mapnames'],name)+']', body_text)

    signature_text = '__device__ '+head_text + '_gpu( '+signature_text + ') {'
    file_text += signature_text + body_text + '}\n'

    comm('')
    comm(' CUDA kernel function')

    if FORTRAN:
      code('subroutine op_cuda_'+name+'(')
    elif CPP:
      code('__global__ void op_cuda_'+name+'(')

    depth = 2

    for g_m in range(0,ninds):
      if (indaccs[g_m]==OP_READ):
        code('const INDTYP *__restrict INDARG,')
      else:
        code('INDTYP *__restrict INDARG,')

    if nmaps > 0:
      k = []
      for g_m in range(0,nargs):
        if maps[g_m] == OP_MAP and (not mapnames[g_m] in k):
          k = k + [mapnames[g_m]]
          code('const int *__restrict opDat'+str(invinds[inds[g_m]-1])+'Map, ')



    for g_m in range(0,nargs):
      if maps[g_m] == OP_ID:
        if accs[g_m] == OP_READ:
          code('const TYP *__restrict ARG,')
        else:
          code('TYP *ARG,')
      elif maps[g_m] == OP_GBL:
        if accs[g_m] == OP_INC or accs[g_m] == OP_MIN or accs[g_m] == OP_MAX:
          code('TYP *ARG,')
        elif accs[g_m] == OP_READ and dims[g_m].isdigit() and int(dims[g_m])==1:
          code('const TYP *ARG,')

    if ind_inc and inc_stage==1:
      code('int   *ind_map,')
      code('short *arg_map,')
      code('int   *ind_arg_sizes,')
      code('int   *ind_arg_offs, ')

    if ninds>0:
      if not op_color2:
        code('int    block_offset, ')
        code('int   *blkmap,       ')
        code('int   *offset,       ')
        code('int   *nelems,       ')
        code('int   *ncolors,      ')
        code('int   *colors,       ')
        code('int   nblocks,       ')
      else:
        code('int start,           ')
        code('int end,             ')
        code('int *col_reord,      ')
      code('int   set_size) {    ')
    else:
      code('int   set_size ) {')
      code('')

<<<<<<< HEAD
    if ninds==0 or not op_color2:
      for g_m in range(0,nargs):
        if maps[g_m]==OP_GBL and accs[g_m]<>OP_READ:
          code('TYP ARG_l[DIM];')
          if accs[g_m] == OP_INC:
            FOR('d','0','DIM')
            code('ARG_l[d]=ZERO_TYP;')
            ENDFOR()
          else:
            FOR('d','0','DIM')
            code('ARG_l[d]=ARG[d+blockIdx.x*DIM];')
            ENDFOR()
        elif maps[g_m]==OP_MAP and accs[g_m]==OP_INC:
          code('TYP ARG_l[DIM];')
 
      for m in range (1,ninds+1):
        g_m = m -1
        v = [int(inds[i]==m) for i in range(len(inds))]
        v_i = [vectorised[i] for i in range(len(inds)) if inds[i] == m]
        if sum(v)>1 and sum(v_i)>0: #check this sum(v_i)
          if indaccs[m-1] == OP_INC:
            ind = int(max([idxs[i] for i in range(len(inds)) if inds[i]==m])) + 1
            code('INDTYP *ARG_vec['+str(ind)+'] = {'); depth += 2;
            for n in range(0,nargs):
              if inds[n] == m:
                g_m = n
                code('ARG_l,')
            depth -= 2
            code('};')
          else:
            ind = int(max([idxs[i] for i in range(len(inds)) if inds[i]==m])) + 1
            code('INDTYP *ARG_vec['+str(ind)+'];')
=======
    for g_m in range(0,nargs):
      if maps[g_m]==OP_GBL and accs[g_m]<>OP_READ:
        code('TYP ARG_l[DIM];')
        if accs[g_m] == OP_INC:
          FOR('d','0','DIM')
          code('ARG_l[d]=ZERO_TYP;')
          ENDFOR()
        else:
          FOR('d','0','DIM')
          code('ARG_l[d]=ARG[d+blockIdx.x*DIM];')
          ENDFOR()
      elif maps[g_m]==OP_MAP and accs[g_m]==OP_INC:
        code('TYP ARG_l[DIM];')

    for m in range (1,ninds+1):
      g_m = m -1
      v = [int(inds[i]==m) for i in range(len(inds))]
      v_i = [vectorised[i] for i in range(len(inds)) if inds[i] == m]
      if sum(v)>1 and sum(v_i)>0: #check this sum(v_i)
        if indaccs[m-1] == OP_INC:
          ind = int(max([idxs[i] for i in range(len(inds)) if inds[i]==m])) + 1
          code('INDTYP *arg'+str(invinds[m-1])+'_vec['+str(ind)+'] = {'); depth += 2;
          for n in range(0,nargs):
            if inds[n] == m:
              g_m = n
              code('ARG_l,')
          depth -= 2
          code('};')
>>>>>>> 61e8f2cf
#
# lengthy code for general case with indirection
#
    if ninds>0 and not op_color2:
      code('')
      if inc_stage==1:
        for g_m in range (0,ninds):
          if indaccs[g_m] == OP_INC:
            code('__shared__  int  *INDARG_map, INDARG_size;')
            code('__shared__  INDTYP *INDARG_s;')
        code('')
      if ind_inc:
        code('__shared__ int    nelems2, ncolor;')

      code('__shared__ int    nelem, offset_b;')
      code('')
      code('extern __shared__ char shared[];')
      code('')
      IF('blockIdx.x+blockIdx.y*gridDim.x >= nblocks')
      code('return;')
      ENDIF()
      IF('threadIdx.x==0')
      code('')
      comm('get sizes and shift pointers and direct-mapped data')
      code('')
      code('int blockId = blkmap[blockIdx.x + blockIdx.y*gridDim.x  + block_offset];')
      code('')
      code('nelem    = nelems[blockId];')
      code('offset_b = offset[blockId];')
      code('')

      if ind_inc:
        code('nelems2  = blockDim.x*(1+(nelem-1)/blockDim.x);')
        code('ncolor   = ncolors[blockId];')
        code('')

      if inc_stage==1 and ind_inc:
        for g_m in range (0,ninds_staged):
          code('ind_arg'+str(inds[invinds_staged[g_m]]-1)+'_size = ind_arg_sizes['+str(g_m)+'+blockId*'+ str(ninds_staged)+'];')

        code('')
        for m in range (1,ninds_staged+1):
          g_m = m - 1
          c = [i for i in range(nargs) if inds_staged[i]==m]
          code('ind_arg'+str(inds[invinds_staged[g_m]]-1)+'_map = &ind_map['+str(cumulative_indirect_index[c[0]])+\
          '*set_size] + ind_arg_offs['+str(m-1)+'+blockId*'+str(ninds_staged)+'];')

        code('')
        comm('set shared memory pointers')
        code('int nbytes = 0;')

        for g_m in range(0,ninds_staged):
          code('ind_arg'+str(inds[invinds_staged[g_m]]-1)+'_s = ('+typs[invinds_staged[g_m]]+' *) &shared[nbytes];')
          if g_m < ninds_staged-1:
            code('nbytes    += ROUND_UP(ind_ARG_size*sizeof('+typs[invinds_staged[g_m]]+')*'+dims[invinds_staged[g_m]]+');')


      ENDIF()
      code('__syncthreads(); // make sure all of above completed')
      code('')

      if inc_stage==1:
        for g_m in range(0,ninds):
          if indaccs[g_m] == OP_INC:
            FOR_INC('n','threadIdx.x','ind_ARG_size*INDDIM','blockDim.x')
            code('ind_ARG_s[n] = ZERO_INDTYP;')
            ENDFOR()
        if ind_inc:
          code('')
          code('__syncthreads();')
          code('')

      if ind_inc:
        FOR_INC('n','threadIdx.x','nelems2','blockDim.x')
        code('int col2 = -1;')
        k = []
        for g_m in range(0,nargs):
          if maps[g_m] == OP_MAP and (not mapinds[g_m] in k):
            k = k + [mapinds[g_m]]
            code('int map'+str(mapinds[g_m])+'idx;')
        IF('n<nelem')
        comm('initialise local variables')

        for g_m in range(0,nargs):
          if maps[g_m]==OP_MAP and accs[g_m]==OP_INC:
            FOR('d','0','DIM')
            code('ARG_l[d] = ZERO_TYP;')
            ENDFOR()
      else:
        FOR_INC('n','threadIdx.x','nelem','blockDim.x')
        k = []
        for g_m in range(0,nargs):
          if maps[g_m] == OP_MAP and (not mapinds[g_m] in k):
            k = k + [mapinds[g_m]]
            code('int map'+str(mapinds[g_m])+'idx;')

      k = []
      for g_m in range(0,nargs):
        if maps[g_m] == OP_MAP and (not mapinds[g_m] in k):
          k = k + [mapinds[g_m]]
          code('map'+str(mapinds[g_m])+'idx = opDat'+str(invmapinds[inds[g_m]-1])+'Map[n + offset_b + set_size * '+str(int(idxs[g_m]))+'];')
<<<<<<< HEAD
#
# simple version for global coloring
#
    elif ninds>0:
      code('int tid = threadIdx.x + blockIdx.x * blockDim.x;')
      code('if(tid + start >= end) return;')
      code('int n = col_reord[tid + start];')
      comm('initialise local variables')
      k = []
      for g_m in range(0,nargs):
        if maps[g_m] == OP_MAP and (not mapinds[g_m] in k):
          k = k + [mapinds[g_m]]
          code('int map'+str(mapinds[g_m])+'idx = opDat'+str(invmapinds[inds[g_m]-1])+'Map[n + set_size * '+str(int(idxs[g_m]))+'];')
=======
      code('')
      for g_m in range (0,nargs):
        if accs[g_m] <> OP_INC:
          u = [i for i in range(0,len(unique_args)) if unique_args[i]-1 == g_m]
          if len(u) > 0 and vectorised[g_m] > 0:
            if accs[g_m] == OP_READ:
              line = 'const TYP* ARG_vec[] = {\n'
            else:
              line = 'TYP* ARG_vec[] = {\n'

            v = [int(vectorised[i] == vectorised[g_m]) for i in range(0,len(vectorised))]
            first = [i for i in range(0,len(v)) if v[i] == 1]
            first = first[0]

            indent = ' '*(depth+2)
            for k in range(0,sum(v)):
              if soaflags[g_m]:
                line = line + indent + ' &ind_arg'+str(inds[first]-1)+'[map'+str(mapinds[g_m+k])+'idx],\n'
              else:
                line = line + indent + ' &ind_arg'+str(inds[first]-1)+'[DIM * map'+str(mapinds[g_m+k])+'idx],\n'
            line = line[:-2]+'};'
            code(line)
>>>>>>> 61e8f2cf



#
# simple alternative when no indirection
#
    else:
      code('')
      comm('process set elements')
      FOR_INC('n','threadIdx.x+blockIdx.x*blockDim.x','set_size','blockDim.x*gridDim.x')

#
# kernel call
#
    code('')
    comm('user-supplied kernel call')
    line = name+'_gpu('
    prefix = ' '*len(name)
    a = 0 #only apply indentation if its not the 0th argument
    indent =''
    for m in range (0, nargs):
      if a > 0:
        indent = '     '+' '*len(name)

      if maps[m] == OP_GBL:
        if accs[m] == OP_READ:
          line += rep(indent+'ARG,\n',m)
        else:
          line += rep(indent+'ARG_l,\n',m);
        a =a+1
<<<<<<< HEAD
      elif maps[m]==OP_MAP and  accs[m]==OP_INC and not op_color2:
        line += rep(indent+'ARG_l,\n',m)
=======
      elif maps[m]==OP_MAP and  accs[m]==OP_INC:
        if vectorised[m]:
          if m+1 in unique_args:
            line += rep(indent+'ARG_vec,\n',m)
        else:
          line += rep(indent+'ARG_l,\n',m)
>>>>>>> 61e8f2cf
        a =a+1
      elif maps[m]==OP_MAP:
        if vectorised[m]:
          if m+1 in unique_args:
            line += rep(indent+'ARG_vec,\n',m)
        else:
          if soaflags[m]:
            line += rep(indent+'ind_arg'+str(inds[m]-1)+'+map'+str(mapinds[m])+'idx,'+'\n',m)
          else:
            line += rep(indent+'ind_arg'+str(inds[m]-1)+'+map'+str(mapinds[m])+'idx*DIM,'+'\n',m)
        a =a+1
      elif maps[m]==OP_ID:
        if ninds>0 and not op_color2:
          if soaflags[m]:
            line += rep(indent+'ARG+(n+offset_b),\n',m)
          else:
            line += rep(indent+'ARG+(n+offset_b)*DIM,\n',m)
          a =a+1
        else:
          if soaflags[m]:
            line += rep(indent+'ARG+n,\n',m)
          else:
            line += rep(indent+'ARG+n*DIM,\n',m)
          a =a+1
      else:
        print 'internal error 1 '

    code(line[0:-2]+');') #remove final ',' and \n

#
# updating for indirect kernels ...
#
    if ninds>0 and not op_color2:
      if ind_inc:
        code('col2 = colors[n+offset_b];')
        ENDIF()
        code('')
        comm('store local variables')
        code('')
        if inc_stage==1:
          for g_m in range(0,nargs):
            if maps[g_m]==OP_MAP and accs[g_m]==OP_INC:
              code('int ARG_map;')
          IF('col2>=0')
          for g_m in range(0,nargs):
            if maps[g_m] == OP_MAP and accs[g_m] == OP_INC:
              code('ARG_map = arg_map['+str(cumulative_indirect_index[g_m])+'*set_size+n+offset_b];')
          ENDIF()
          code('')

        FOR('col','0','ncolor')
        IF('col2==col')

        if inc_stage==1:
          print soaflags
          for g_m in range(0,nargs):
            if maps[g_m] == OP_MAP and accs[g_m] == OP_INC:
              for d in range(0,int(dims[g_m])):
                if soaflags[g_m]:
                  code('ARG_l['+str(d)+'] += ind_arg'+str(inds[g_m]-1)+'_s[ARG_map+'+str(d)+'*ind_arg'+str(inds[g_m]-1)+'_size];')
                else:
                  code('ARG_l['+str(d)+'] += ind_arg'+str(inds[g_m]-1)+'_s['+str(d)+'+ARG_map*DIM];')
          for g_m in range(0,nargs):
            if maps[g_m] == OP_MAP and accs[g_m] == OP_INC:
              for d in range(0,int(dims[g_m])):
                if soaflags[g_m]:
                  code('ind_arg'+str(inds[g_m]-1)+'_s[ARG_map+'+str(d)+'*ind_arg'+str(inds[g_m]-1)+'_size] = ARG_l['+str(d)+'];')
                else:
                  code('ind_arg'+str(inds[g_m]-1)+'_s['+str(d)+'+ARG_map*DIM] = ARG_l['+str(d)+'];')
                
        else:
          for g_m in range(0,nargs):
            if maps[g_m] == OP_MAP and accs[g_m] == OP_INC:
              for d in range(0,int(dims[g_m])):
                if soaflags[g_m]:
                  code('ARG_l['+str(d)+'] += ind_arg'+str(inds[g_m]-1)+'['+str(d)+'*'+op2_gen_common.get_stride_string(g_m,maps,mapnames,name)+'+map'+str(mapinds[g_m])+'idx];')
                else:
                  code('ARG_l['+str(d)+'] += ind_arg'+str(inds[g_m]-1)+'['+str(d)+'+map'+str(mapinds[g_m])+'idx*DIM];')
          for g_m in range(0,nargs):
            if maps[g_m] == OP_MAP and accs[g_m] == OP_INC:
              for d in range(0,int(dims[g_m])):
                if soaflags[g_m]:
                  code('ind_arg'+str(inds[g_m]-1)+'['+str(d)+'*'+op2_gen_common.get_stride_string(g_m,maps,mapnames,name)+'+map'+str(mapinds[g_m])+'idx] = ARG_l['+str(d)+'];')
                else:
                  code('ind_arg'+str(inds[g_m]-1)+'['+str(d)+'+map'+str(mapinds[g_m])+'idx*DIM] = ARG_l['+str(d)+'];')

        ENDFOR()
        code('__syncthreads();')
        ENDFOR()
    if ninds == 0 or not op_color2:
      ENDFOR()

    if inc_stage:
      for g_m in range(0,ninds):
        if indaccs[g_m]==OP_INC:
          if soaflags[invinds[g_m]]:
            FOR_INC('n','threadIdx.x','INDARG_size','blockDim.x')
            for d in range(0,int(dims[invinds[g_m]])):
              code('arg'+str(invinds[g_m])+'_l['+str(d)+'] = INDARG_s[n+'+str(d)+'*INDARG_size] + INDARG[INDARG_map[n]+'+str(d)+'*'+op2_gen_common.get_stride_string(g_m,maps,mapnames,name)+'];')
            for d in range(0,int(dims[invinds[g_m]])):
              code('INDARG[INDARG_map[n]+'+str(d)+'*'+op2_gen_common.get_stride_string(g_m,maps,mapnames,name)+'] = arg'+str(invinds[g_m])+'_l['+str(d)+'];')
            ENDFOR()
          else:
            FOR_INC('n','threadIdx.x','INDARG_size*INDDIM','blockDim.x')
            code('INDARG[n%INDDIM+INDARG_map[n/INDDIM]*INDDIM] += INDARG_s[n];')
            ENDFOR()

#
# global reduction
#
    if reduct:
       code('')
       comm('global reductions')
       code('')
       for m in range (0,nargs):
         g_m = m
         if maps[m]==OP_GBL and accs[m]<>OP_READ:
           FOR('d','0','DIM')
           if accs[m]==OP_INC:
             code('op_reduction<OP_INC>(&ARG[d+blockIdx.x*DIM],ARG_l[d]);')
           elif accs[m]==OP_MIN:
             code('op_reduction<OP_MIN>(&ARG[d+blockIdx.x*DIM],ARG_l[d]);')
           elif accs[m]==OP_MAX:
             code('op_reduction<OP_MAX>(&ARG[d+blockIdx.x*DIM],ARG_l[d]);')
           else:
             print 'internal error: invalid reduction option'
             sys.exit(2);
           ENDFOR()
    depth -= 2
    code('}')
    code('')

##########################################################################
# then C++ stub function
##########################################################################

    code('')
    comm('host stub function')
    code('void op_par_loop_'+name+'(char const *name, op_set set,')
    depth += 2

    for m in unique_args:
      g_m = m - 1
      if m == unique_args[len(unique_args)-1]:
        code('op_arg ARG){')
        code('')
      else:
        code('op_arg ARG,')

    for g_m in range (0,nargs):
      if maps[g_m]==OP_GBL:
        code('TYP*ARGh = (TYP *)ARG.data;')

    code('int nargs = '+str(nargs)+';')
    code('op_arg args['+str(nargs)+'];')
    code('')

    #print vectorised

    for g_m in range (0,nargs):
      u = [i for i in range(0,len(unique_args)) if unique_args[i]-1 == g_m]
      if len(u) > 0 and vectorised[g_m] > 0:
        code('ARG.idx = 0;')
        code('args['+str(g_m)+'] = ARG;')

        v = [int(vectorised[i] == vectorised[g_m]) for i in range(0,len(vectorised))]
        first = [i for i in range(0,len(v)) if v[i] == 1]
        first = first[0]
        FOR('v','1',str(sum(v)))
        code('args['+str(g_m)+' + v] = op_arg_dat(arg'+str(first)+'.dat, v, arg'+\
        str(first)+'.map, DIM, "TYP", '+accsstring[accs[g_m]-1]+');')
        ENDFOR()
        code('')

      elif vectorised[g_m]>0:
        pass
      else:
        code('args['+str(g_m)+'] = ARG;')

#
# start timing
#
    code('')
    comm(' initialise timers')
    code('double cpu_t1, cpu_t2, wall_t1, wall_t2;')
    code('op_timing_realloc('+str(nk)+');')
    code('op_timers_core(&cpu_t1, &wall_t1);')
    code('OP_kernels[' +str(nk)+ '].name      = name;')
    code('OP_kernels[' +str(nk)+ '].count    += 1;')
    code('')

#
#   indirect bits
#
    if ninds>0:
      code('')
      code('int    ninds   = '+str(ninds)+';')
      line = 'int    inds['+str(nargs)+'] = {'
      for m in range(0,nargs):
        line += str(inds[m]-1)+','
      code(line[:-1]+'};')
      code('')

      IF('OP_diags>2')
      code('printf(" kernel routine with indirection: '+name+'\\n");')
      ENDIF()

      code('')
      comm('get plan')
      code('#ifdef OP_PART_SIZE_'+ str(nk))
      code('  int part_size = OP_PART_SIZE_'+str(nk)+';')
      code('#else')
      code('  int part_size = OP_part_size;')
      code('#endif')
      code('')
      code('int set_size = op_mpi_halo_exchanges_cuda(set, nargs, args);')

#
# direct bit
#
    else:
      code('')
      IF('OP_diags>2')
      code('printf(" kernel routine w/o indirection:  '+ name + '");')
      ENDIF()
      code('')
      code('op_mpi_halo_exchanges_cuda(set, nargs, args);')

    IF('set->size > 0')
    code('')

#
# kernel call for indirect version
#
    if ninds>0:
      if inc_stage==1 and ind_inc:
        code('op_plan *Plan = op_plan_get_stage(name,set,part_size,nargs,args,ninds,inds,OP_STAGE_INC);')
      elif op_color2:
        code('op_plan *Plan = op_plan_get_stage(name,set,part_size,nargs,args,ninds,inds,OP_COLOR2);')
      else:
        code('op_plan *Plan = op_plan_get(name,set,part_size,nargs,args,ninds,inds);')
      code('')


#
# transfer constants
#
    g = [i for i in range(0,nargs) if maps[i] == OP_GBL and accs[i] == OP_READ]
    if len(g)>0:
      comm('transfer constants to GPU')
      code('int consts_bytes = 0;')
      for m in range(0,nargs):
        g_m = m
        if maps[m]==OP_GBL and accs[m]==OP_READ:
          code('consts_bytes += ROUND_UP(DIM*sizeof(TYP));')

      code('reallocConstArrays(consts_bytes);')
      code('consts_bytes = 0;')

      for m in range(0,nargs):
        if maps[m]==OP_GBL and accs[m]==OP_READ:
          g_m = m
          code('ARG.data   = OP_consts_h + consts_bytes;')
          code('ARG.data_d = OP_consts_d + consts_bytes;')
          FOR('d','0','DIM')
          code('((TYP *)ARG.data)[d] = ARGh[d];')
          ENDFOR()
          code('consts_bytes += ROUND_UP(DIM*sizeof(TYP));')
      code('mvConstArraysToDevice(consts_bytes);')
      code('')

      #managing constants
    if any_soa:
      if nmaps > 0:
        k = []
        for g_m in range(0,nargs):
          if maps[g_m] == OP_MAP and (not mapnames[g_m] in k):
            k = k + [mapnames[g_m]]
            IF('(OP_kernels[' +str(nk)+ '].count==1) || (opDat'+str(invinds[inds[g_m]-1])+'_'+name+'_stride_OP2HOST != getSetSizeFromOpArg(&arg'+str(g_m)+'))')
            code('opDat'+str(invinds[inds[g_m]-1])+'_'+name+'_stride_OP2HOST = getSetSizeFromOpArg(&arg'+str(g_m)+');')
            code('cudaMemcpyToSymbol(opDat'+str(invinds[inds[g_m]-1])+'_'+name+'_stride_OP2CONSTANT, &opDat'+str(invinds[inds[g_m]-1])+'_'+name+'_stride_OP2HOST,sizeof(int));')
            ENDIF()
      if dir_soa<>-1:
          IF('(OP_kernels[' +str(nk)+ '].count==1) || (direct_'+name+'_stride_OP2HOST != getSetSizeFromOpArg(&arg'+str(dir_soa)+'))')
          code('direct_'+name+'_stride_OP2HOST = getSetSizeFromOpArg(&arg'+str(dir_soa)+');')
          code('cudaMemcpyToSymbol(direct_'+name+'_stride_OP2CONSTANT,&direct_'+name+'_stride_OP2HOST,sizeof(int));')
          ENDIF()

#
# transfer global reduction initial data
#

    if ninds == 0:
      comm('set CUDA execution parameters')
      code('#ifdef OP_BLOCK_SIZE_'+str(nk))
      code('  int nthread = OP_BLOCK_SIZE_'+str(nk)+';')
      code('#else')
      code('  int nthread = OP_block_size;')
      comm('  int nthread = 128;')
      code('#endif')
      code('')
      code('int nblocks = 200;')
      code('')

    if reduct:
      comm('transfer global reduction data to GPU')
      if ninds>0:
        code('int maxblocks = 0;')
        FOR('col','0','Plan->ncolors')
        code('maxblocks = MAX(maxblocks,Plan->ncolblk[col]);')
        ENDFOR()
      else:
        code('int maxblocks = nblocks;')

      code('int reduct_bytes = 0;')
      code('int reduct_size  = 0;')

      for g_m in range(0,nargs):
        if maps[g_m]==OP_GBL and accs[g_m]<>OP_READ:
          code('reduct_bytes += ROUND_UP(maxblocks*DIM*sizeof(TYP));')
          code('reduct_size   = MAX(reduct_size,sizeof(TYP));')

      code('reallocReductArrays(reduct_bytes);')
      code('reduct_bytes = 0;')

      for g_m in range(0,nargs):
        if maps[g_m]==OP_GBL and accs[g_m]<>OP_READ:
          code('ARG.data   = OP_reduct_h + reduct_bytes;')
          code('ARG.data_d = OP_reduct_d + reduct_bytes;')
          FOR('b','0','maxblocks')
          FOR('d','0','DIM')
          if accs[g_m]==OP_INC:
            code('((TYP *)ARG.data)[d+b*DIM] = ZERO_TYP;')
          else:
            code('((TYP *)ARG.data)[d+b*DIM] = ARGh[d];')
          ENDFOR()
          ENDFOR()
          code('reduct_bytes += ROUND_UP(maxblocks*DIM*sizeof(TYP));')
      code('mvReductArraysToDevice(reduct_bytes);')
      code('')

#
# kernel call for indirect version
#
    if ninds>0:
      comm('execute plan')
      if not op_color2:
        code('')
        code('int block_offset = 0;')
      FOR('col','0','Plan->ncolors')
      IF('col==Plan->ncolors_core')
      code('op_mpi_wait_all_cuda(nargs, args);')
      ENDIF()
      code('#ifdef OP_BLOCK_SIZE_'+str(nk))
      code('int nthread = OP_BLOCK_SIZE_'+str(nk)+';')
      code('#else')
      code('int nthread = OP_block_size;')
      code('#endif')
      code('')
      if op_color2:
        code('int start = Plan->col_offsets[0][col];')
        code('int end = Plan->col_offsets[0][col+1];')
        code('int nblocks = (end - start - 1)/nthread + 1;')
      else:
        code('dim3 nblocks = dim3(Plan->ncolblk[col] >= (1<<16) ? 65535 : Plan->ncolblk[col],')
        code('Plan->ncolblk[col] >= (1<<16) ? (Plan->ncolblk[col]-1)/65535+1: 1, 1);')
        IF('Plan->ncolblk[col] > 0')

      if reduct or (inc_stage==1 and ind_inc):
        if reduct and inc_stage==1:
          code('int nshared = MAX(Plan->nshared,reduct_size*nthread);')
        elif reduct:
          code('int nshared = reduct_size*nthread;')
        else:
          code('int nshared = Plan->nsharedCol[col];')
        code('op_cuda_'+name+'<<<nblocks,nthread,nshared>>>(')
      else:
        code('op_cuda_'+name+'<<<nblocks,nthread>>>(')

      for m in range(1,ninds+1):
        g_m = invinds[m-1]
        code('(TYP *)ARG.data_d,')
      if nmaps > 0:
        k = []
        for g_m in range(0,nargs):
          if maps[g_m] == OP_MAP and (not mapnames[g_m] in k):
            k = k + [mapnames[g_m]]
            code('arg'+str(g_m)+'.map_data_d, ')
      for g_m in range(0,nargs):
        if inds[g_m]==0:
          code('(TYP*)ARG.data_d,')

      if inc_stage==1 and ind_inc:
        code('Plan->ind_map,')
        code('Plan->loc_map,')
        code('Plan->ind_sizes,')
        code('Plan->ind_offs,')
      if op_color2:
        code('start,')
        code('end,')
        code('Plan->col_reord,')
      else:
        code('block_offset,')
        code('Plan->blkmap,')
        code('Plan->offset,')
        code('Plan->nelems,')
        code('Plan->nthrcol,')
        code('Plan->thrcol,')
        code('Plan->ncolblk[col],')
      code('set->size+set->exec_size);')
      code('')
      if reduct:
        comm('transfer global reduction data back to CPU')
        IF('col == Plan->ncolors_owned-1')
        code('mvReductArraysToHost(reduct_bytes);')
        ENDIF()
      if not op_color2:
        ENDFOR() #TODO sztem ez forditva van...
        code('block_offset += Plan->ncolblk[col];')
      ENDIF()
#
# kernel call for direct version
#
    else:
      if reduct:
        code('int nshared = reduct_size*nthread;')
        code('op_cuda_'+name+'<<<nblocks,nthread,nshared>>>(')
      else:
        code('op_cuda_'+name+'<<<nblocks,nthread>>>(')

      indent = '  '#*(len(name)+42)
      for g_m in range(0,nargs):
        if g_m > 0:
          code(indent+'(TYP *) ARG.data_d,')
        else:
          code(indent+'(TYP *) ARG.data_d,')

      code(indent+'set->size );')

    if ninds>0:
      code('OP_kernels['+str(nk)+'].transfer  += Plan->transfer;')
      code('OP_kernels['+str(nk)+'].transfer2 += Plan->transfer2;')


#
# transfer global reduction initial data
#
    if reduct:
      if ninds == 0:
        comm('transfer global reduction data back to CPU')
        code('mvReductArraysToHost(reduct_bytes);')

      for m in range(0,nargs):
        g_m = m
        if maps[m]==OP_GBL and accs[m]<>OP_READ:
          FOR('b','0','maxblocks')
          FOR('d','0','DIM')
          if accs[m]==OP_INC:
            code('ARGh[d] = ARGh[d] + ((TYP *)ARG.data)[d+b*DIM];')
          elif accs[m]==OP_MIN:
            code('ARGh[d] = MIN(ARGh[d],((TYP *)ARG.data)[d+b*DIM]);')
          elif accs[m]==OP_MAX:
            code('ARGh[d] = MAX(ARGh[d],((TYP *)ARG.data)[d+b*DIM]);')
          ENDFOR()
          ENDFOR()

          code('ARG.data = (char *)ARGh;')
          code('op_mpi_reduce(&ARG,ARGh);')

    ENDIF()
    code('op_mpi_set_dirtybit_cuda(nargs, args);')

#
# update kernel record
#

    code('cutilSafeCall(cudaDeviceSynchronize());')
    comm('update kernel record')
    code('op_timers_core(&cpu_t2, &wall_t2);')
    code('OP_kernels[' +str(nk)+ '].time     += wall_t2 - wall_t1;')

    if ninds == 0:
      line = 'OP_kernels['+str(nk)+'].transfer += (float)set->size *'

      for g_m in range (0,nargs):
        if maps[g_m]<>OP_GBL:
          if accs[g_m]==OP_READ or accs[g_m]==OP_WRITE:
            code(line+' ARG.size;')
          else:
            code(line+' ARG.size * 2.0f;')

    depth = depth - 2
    code('}')


##########################################################################
#  output individual kernel file
##########################################################################
    fid = open(name+'_kernel.cu','w')
    date = datetime.datetime.now()
    fid.write('//\n// auto-generated by op2.py\n//\n\n')
    fid.write(file_text)
    fid.close()

# end of main kernel call loop


##########################################################################
#  output one master kernel file
##########################################################################

  file_text = ''
  comm('header')
  code('#include "op_lib_cpp.h"')
  code('')
  code('#include "op_cuda_rt_support.h"')
  code('#include "op_cuda_reduction.h"')
  code('')
  comm('global constants')
  code('#ifndef MAX_CONST_SIZE')
  code('#define MAX_CONST_SIZE 128')
  code('#endif')
  code('')

  for nc in range (0,len(consts)):
    if consts[nc]['dim']==1:
      code('__constant__ '+consts[nc]['type'][1:-1]+' '+consts[nc]['name']+';')
    else:
      if consts[nc]['dim'] > 0:
        num = str(consts[nc]['dim'])
      else:
        num = 'MAX_CONST_SIZE'

      code('__constant__ '+consts[nc]['type'][1:-1]+' '+consts[nc]['name']+'['+num+'];')

  code('')
  code('void op_decl_const_char(int dim, char const *type,')
  code('int size, char *dat, char const *name){')
  depth = depth + 2

  code('if (!OP_hybrid_gpu) return;')
  for nc in range(0,len(consts)):
    IF('!strcmp(name,"'+consts[nc]['name']+'")')
    if consts[nc]['dim'] < 0:
      IF('!strcmp(name,"'+consts[nc]['name']+'") && size>MAX_CONST_SIZE) {')
      code('printf("error: MAX_CONST_SIZE not big enough\n"); exit(1);')
      ENDIF()
    code('cutilSafeCall(cudaMemcpyToSymbol('+consts[nc]['name']+', dat, dim*size));')
    ENDIF()
    code('else ')

  code('{')
  depth = depth + 2
  code('printf("error: unknown const name\\n"); exit(1);')
  ENDIF()


  depth = depth - 2
  code('}')
  code('')
  comm('user kernel files')

  for nk in range(0,len(kernels)):
    file_text = file_text +\
    '#include "'+kernels[nk]['name']+'_kernel.cu"\n'

  master = master.split('.')[0]
  fid = open(master.split('.')[0]+'_kernels.cu','w')
  fid.write('//\n// auto-generated by op2.py\n//\n\n')
  fid.write(file_text)
  fid.close()
<|MERGE_RESOLUTION|>--- conflicted
+++ resolved
@@ -329,12 +329,8 @@
 
     for i in range(0,nargs_novec):
         var = signature_text.split(',')[i].strip()
-<<<<<<< HEAD
-        if soaflags[i] and (op_color2 or not (maps[i] == OP_MAP and accs[i] == OP_INC)):
-=======
-        if kernels[nk]['soaflags'][i] and not (kernels[nk]['maps'][i] == OP_MAP and kernels[nk]['accs'][i] == OP_INC):
+        if kernels[nk]['soaflags'][i] and (op_color2 or not (kernels[nk]['maps'][i] == OP_MAP and kernels[nk]['accs'][i] == OP_INC)):
           print name, var
->>>>>>> 61e8f2cf
           var = var.replace('*','')
           #locate var in body and replace by adding [idx]
           length = len(re.compile('\\s+\\b').split(var))
@@ -411,40 +407,6 @@
       code('int   set_size ) {')
       code('')
 
-<<<<<<< HEAD
-    if ninds==0 or not op_color2:
-      for g_m in range(0,nargs):
-        if maps[g_m]==OP_GBL and accs[g_m]<>OP_READ:
-          code('TYP ARG_l[DIM];')
-          if accs[g_m] == OP_INC:
-            FOR('d','0','DIM')
-            code('ARG_l[d]=ZERO_TYP;')
-            ENDFOR()
-          else:
-            FOR('d','0','DIM')
-            code('ARG_l[d]=ARG[d+blockIdx.x*DIM];')
-            ENDFOR()
-        elif maps[g_m]==OP_MAP and accs[g_m]==OP_INC:
-          code('TYP ARG_l[DIM];')
- 
-      for m in range (1,ninds+1):
-        g_m = m -1
-        v = [int(inds[i]==m) for i in range(len(inds))]
-        v_i = [vectorised[i] for i in range(len(inds)) if inds[i] == m]
-        if sum(v)>1 and sum(v_i)>0: #check this sum(v_i)
-          if indaccs[m-1] == OP_INC:
-            ind = int(max([idxs[i] for i in range(len(inds)) if inds[i]==m])) + 1
-            code('INDTYP *ARG_vec['+str(ind)+'] = {'); depth += 2;
-            for n in range(0,nargs):
-              if inds[n] == m:
-                g_m = n
-                code('ARG_l,')
-            depth -= 2
-            code('};')
-          else:
-            ind = int(max([idxs[i] for i in range(len(inds)) if inds[i]==m])) + 1
-            code('INDTYP *ARG_vec['+str(ind)+'];')
-=======
     for g_m in range(0,nargs):
       if maps[g_m]==OP_GBL and accs[g_m]<>OP_READ:
         code('TYP ARG_l[DIM];')
@@ -459,21 +421,21 @@
       elif maps[g_m]==OP_MAP and accs[g_m]==OP_INC:
         code('TYP ARG_l[DIM];')
 
-    for m in range (1,ninds+1):
-      g_m = m -1
-      v = [int(inds[i]==m) for i in range(len(inds))]
-      v_i = [vectorised[i] for i in range(len(inds)) if inds[i] == m]
-      if sum(v)>1 and sum(v_i)>0: #check this sum(v_i)
-        if indaccs[m-1] == OP_INC:
-          ind = int(max([idxs[i] for i in range(len(inds)) if inds[i]==m])) + 1
-          code('INDTYP *arg'+str(invinds[m-1])+'_vec['+str(ind)+'] = {'); depth += 2;
-          for n in range(0,nargs):
-            if inds[n] == m:
-              g_m = n
-              code('ARG_l,')
-          depth -= 2
-          code('};')
->>>>>>> 61e8f2cf
+    if ninds==0 or not op_color2:
+      for m in range (1,ninds+1):
+        g_m = m -1
+        v = [int(inds[i]==m) for i in range(len(inds))]
+        v_i = [vectorised[i] for i in range(len(inds)) if inds[i] == m]
+        if sum(v)>1 and sum(v_i)>0: #check this sum(v_i)
+          if indaccs[m-1] == OP_INC:
+            ind = int(max([idxs[i] for i in range(len(inds)) if inds[i]==m])) + 1
+            code('INDTYP *arg'+str(invinds[m-1])+'_vec['+str(ind)+'] = {'); depth += 2;
+            for n in range(0,nargs):
+              if inds[n] == m:
+                g_m = n
+                code('ARG_l,')
+            depth -= 2
+            code('};')
 #
 # lengthy code for general case with indirection
 #
@@ -575,7 +537,6 @@
         if maps[g_m] == OP_MAP and (not mapinds[g_m] in k):
           k = k + [mapinds[g_m]]
           code('map'+str(mapinds[g_m])+'idx = opDat'+str(invmapinds[inds[g_m]-1])+'Map[n + offset_b + set_size * '+str(int(idxs[g_m]))+'];')
-<<<<<<< HEAD
 #
 # simple version for global coloring
 #
@@ -589,7 +550,8 @@
         if maps[g_m] == OP_MAP and (not mapinds[g_m] in k):
           k = k + [mapinds[g_m]]
           code('int map'+str(mapinds[g_m])+'idx = opDat'+str(invmapinds[inds[g_m]-1])+'Map[n + set_size * '+str(int(idxs[g_m]))+'];')
-=======
+
+    if ninds > 0:
       code('')
       for g_m in range (0,nargs):
         if accs[g_m] <> OP_INC:
@@ -612,7 +574,6 @@
                 line = line + indent + ' &ind_arg'+str(inds[first]-1)+'[DIM * map'+str(mapinds[g_m+k])+'idx],\n'
             line = line[:-2]+'};'
             code(line)
->>>>>>> 61e8f2cf
 
 
 
@@ -643,17 +604,12 @@
         else:
           line += rep(indent+'ARG_l,\n',m);
         a =a+1
-<<<<<<< HEAD
       elif maps[m]==OP_MAP and  accs[m]==OP_INC and not op_color2:
-        line += rep(indent+'ARG_l,\n',m)
-=======
-      elif maps[m]==OP_MAP and  accs[m]==OP_INC:
         if vectorised[m]:
           if m+1 in unique_args:
             line += rep(indent+'ARG_vec,\n',m)
         else:
           line += rep(indent+'ARG_l,\n',m)
->>>>>>> 61e8f2cf
         a =a+1
       elif maps[m]==OP_MAP:
         if vectorised[m]:
