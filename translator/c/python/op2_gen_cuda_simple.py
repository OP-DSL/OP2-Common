--- conflicted
+++ resolved
@@ -106,14 +106,8 @@
   accsstring = ['OP_READ','OP_WRITE','OP_RW','OP_INC','OP_MAX','OP_MIN' ]
 
   inc_stage=1
-<<<<<<< HEAD
-  op_color2_force=0
-  op_color2=0
-
-=======
   op_color2=0
   op_color2_force=0
->>>>>>> 89672193
 ##########################################################################
 #  create new kernel file
 ##########################################################################
@@ -354,11 +348,7 @@
 
     for i in range(0,nargs_novec):
         var = signature_text.split(',')[i].strip()
-<<<<<<< HEAD
-        if kernels[nk]['soaflags'][i] and (op_color2 or not (kernels[nk]['maps'][i] == OP_MAP and kernels[nk]['accs'][i] == OP_INC)):
-=======
         if kernels[nk]['soaflags'][i] and (op_color2 or  not (kernels[nk]['maps'][i] == OP_MAP and kernels[nk]['accs'][i] == OP_INC)):
->>>>>>> 89672193
           var = var.replace('*','')
           #locate var in body and replace by adding [idx]
           length = len(re.compile('\\s+\\b').split(var))
@@ -435,23 +425,6 @@
       code('int   set_size ) {')
       code('')
 
-<<<<<<< HEAD
-    for g_m in range(0,nargs):
-      if maps[g_m]==OP_GBL and accs[g_m]<>OP_READ and accs[g_m] <> OP_WRITE:
-        code('TYP ARG_l[DIM];')
-        if accs[g_m] == OP_INC:
-          FOR('d','0','DIM')
-          code('ARG_l[d]=ZERO_TYP;')
-          ENDFOR()
-        else:
-          FOR('d','0','DIM')
-          code('ARG_l[d]=ARG[d+blockIdx.x*DIM];')
-          ENDFOR()
-      elif maps[g_m]==OP_MAP and accs[g_m]==OP_INC:
-        code('TYP ARG_l[DIM];')
-
-    if ninds==0 or not op_color2:
-=======
     if ninds==0 or not op_color2:
       for g_m in range(0,nargs):
         if maps[g_m]==OP_GBL and accs[g_m]<>OP_READ and accs[g_m] <> OP_WRITE:
@@ -467,7 +440,6 @@
         elif maps[g_m]==OP_MAP and accs[g_m]==OP_INC:
           code('TYP ARG_l[DIM];')
 
->>>>>>> 89672193
       for m in range (1,ninds+1):
         g_m = m -1
         v = [int(inds[i]==m) for i in range(len(inds))]
@@ -583,7 +555,28 @@
         if maps[g_m] == OP_MAP and (not mapinds[g_m] in k):
           k = k + [mapinds[g_m]]
           code('map'+str(mapinds[g_m])+'idx = opDat'+str(invmapinds[inds[g_m]-1])+'Map[n + offset_b + set_size * '+str(int(idxs[g_m]))+'];')
-<<<<<<< HEAD
+      code('')
+      for g_m in range (0,nargs):
+        if accs[g_m] <> OP_INC:
+          u = [i for i in range(0,len(unique_args)) if unique_args[i]-1 == g_m]
+          if len(u) > 0 and vectorised[g_m] > 0:
+            if accs[g_m] == OP_READ:
+              line = 'const TYP* ARG_vec[] = {\n'
+            else:
+              line = 'TYP* ARG_vec[] = {\n'
+
+            v = [int(vectorised[i] == vectorised[g_m]) for i in range(0,len(vectorised))]
+            first = [i for i in range(0,len(v)) if v[i] == 1]
+            first = first[0]
+
+            indent = ' '*(depth+2)
+            for k in range(0,sum(v)):
+              if soaflags[g_m]:
+                line = line + indent + ' &ind_arg'+str(inds[first]-1)+'[map'+str(mapinds[g_m+k])+'idx],\n'
+              else:
+                line = line + indent + ' &ind_arg'+str(inds[first]-1)+'[DIM * map'+str(mapinds[g_m+k])+'idx],\n'
+            line = line[:-2]+'};'
+            code(line)
 #
 # simple version for global coloring
 #
@@ -597,48 +590,6 @@
         if maps[g_m] == OP_MAP and (not mapinds[g_m] in k):
           k = k + [mapinds[g_m]]
           code('int map'+str(mapinds[g_m])+'idx = opDat'+str(invmapinds[inds[g_m]-1])+'Map[n + set_size * '+str(int(idxs[g_m]))+'];')
-
-    if ninds > 0:
-=======
->>>>>>> 89672193
-      code('')
-      for g_m in range (0,nargs):
-        if accs[g_m] <> OP_INC:
-          u = [i for i in range(0,len(unique_args)) if unique_args[i]-1 == g_m]
-          if len(u) > 0 and vectorised[g_m] > 0:
-            if accs[g_m] == OP_READ:
-              line = 'const TYP* ARG_vec[] = {\n'
-            else:
-              line = 'TYP* ARG_vec[] = {\n'
-
-            v = [int(vectorised[i] == vectorised[g_m]) for i in range(0,len(vectorised))]
-            first = [i for i in range(0,len(v)) if v[i] == 1]
-            first = first[0]
-
-            indent = ' '*(depth+2)
-            for k in range(0,sum(v)):
-              if soaflags[g_m]:
-                line = line + indent + ' &ind_arg'+str(inds[first]-1)+'[map'+str(mapinds[g_m+k])+'idx],\n'
-              else:
-                line = line + indent + ' &ind_arg'+str(inds[first]-1)+'[DIM * map'+str(mapinds[g_m+k])+'idx],\n'
-            line = line[:-2]+'};'
-            code(line)
-<<<<<<< HEAD
-=======
-#
-# simple version for global coloring
-#
-    elif ninds>0:
-      code('int tid = threadIdx.x + blockIdx.x * blockDim.x;')
-      code('if(tid + start >= end) return;')
-      code('int n = col_reord[tid + start];')
-      comm('initialise local variables')
-      k = []
-      for g_m in range(0,nargs):
-        if maps[g_m] == OP_MAP and (not mapinds[g_m] in k):
-          k = k + [mapinds[g_m]]
-          code('int map'+str(mapinds[g_m])+'idx = opDat'+str(invmapinds[inds[g_m]-1])+'Map[n + set_size * '+str(int(idxs[g_m]))+'];')
->>>>>>> 89672193
 
 
 
