--- conflicted
+++ resolved
@@ -214,11 +214,8 @@
     code('double cpu_t1, cpu_t2, wall_t1, wall_t2;')
     code('op_timing_realloc('+str(nk)+');')
     code('op_timers_core(&cpu_t1, &wall_t1);')
-<<<<<<< HEAD
     if insert_thread_timers:
       code('double non_thread_walltime = 0.0;')
-=======
->>>>>>> 4e693b96
     code('')
 
 #
@@ -304,7 +301,6 @@
       ENDIF()
       code('int nblocks = Plan->ncolblk[col];')
       code('')
-<<<<<<< HEAD
       if insert_thread_timers:
         # Pause process timing and switch to per-thread timing:
         code('// Pause process timing and switch to per-thread timing:')
@@ -327,10 +323,6 @@
         code('#pragma omp parallel for')
         FOR('blockIdx','0','nblocks')
 
-=======
-      code('#pragma omp parallel for')
-      FOR('blockIdx','0','nblocks')
->>>>>>> 4e693b96
       code('int blockId  = Plan->blkmap[blockIdx + block_offset];')
       code('int nelem    = Plan->nelems[blockId];')
       code('int offset_b = Plan->offset[blockId];')
@@ -409,14 +401,11 @@
               error('internal error: invalid reduction option')
             ENDFOR()
         ENDIF()
-<<<<<<< HEAD
 
       if insert_thread_timers:
         code('// Revert to process-level timing:')
         code('op_timers_core(&cpu_t1, &wall_t1);')
         code('')
-=======
->>>>>>> 4e693b96
       code('block_offset += nblocks;');
       ENDIF()
 
@@ -427,12 +416,9 @@
       comm(' execute plan')
       code('#pragma omp parallel for')
       FOR('thr','0','nthreads')
-<<<<<<< HEAD
       if insert_thread_timers:
         code('double thr_wall_t1, thr_wall_t2, thr_cpu_t1, thr_cpu_t2;')
         code('op_timers_core(&thr_cpu_t1, &thr_wall_t1);')
-=======
->>>>>>> 4e693b96
       code('int start  = (set->size* thr)/nthreads;')
       code('int finish = (set->size*(thr+1))/nthreads;')
       FOR('n','start','finish')
@@ -452,12 +438,9 @@
            line = line +');'
       code(line)
       ENDFOR()
-<<<<<<< HEAD
       if insert_thread_timers:
         code('op_timers_core(&thr_cpu_t2, &thr_wall_t2);')
         code('OP_kernels['+str(nk)+'].times[thr]  += thr_wall_t2 - thr_wall_t1;')
-=======
->>>>>>> 4e693b96
       ENDFOR()
 
     if ninds>0:
