--- conflicted
+++ resolved
@@ -271,11 +271,7 @@
       text = fid.read()
       fid.close()
       text = text.replace('recursive subroutine','subroutine')
-<<<<<<< HEAD
       #text = text.replace('module','!module')
-=======
-      text = text.replace(' module',' !module')
->>>>>>> 50b124d6
       text = text.replace('contains','!contains')
       text = text.replace('end !module','!end module')
 
