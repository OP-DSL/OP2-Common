--- conflicted
+++ resolved
@@ -288,11 +288,6 @@
     elif bookleaf == 1:
       file_text += '!DEC$ ATTRIBUTES FORCEINLINE :: ' + name + '\n'
       modfile = kernels[nk]['mod_file']
-<<<<<<< HEAD
-      fid = open(modfile, 'r')
-      text = fid.read()
-      i = text.find('SUBROUTINE '+name)
-=======
       prefixes=['./','ale/','utils/','io/','eos/','hydro/','mods/']
       prefix_i=0
       while (prefix_i<7 and (not os.path.exists(prefixes[prefix_i]+modfile))):
@@ -300,7 +295,6 @@
       fid = open(prefixes[prefix_i]+modfile, 'r')
       text = fid.read()
       i = re.search('SUBROUTINE '+name+'\\b',text).start() #text.find('SUBROUTINE '+name)
->>>>>>> 5bd7e788
       j = i + 10 + text[i+10:].find('SUBROUTINE '+name) + 11 + len(name)
       file_text += text[i:j]+'\n\n'
     else:
@@ -617,11 +611,7 @@
       name = 'kernels/'+kernels[nk]['master_file']+'/'+name
       fid = open(name+'_seqkernel.F95','w')
     elif bookleaf:
-<<<<<<< HEAD
-      fid = open(name+'_seqkernel.f90','w')
-=======
       fid = open(prefixes[prefix_i]+name+'_seqkernel.f90','w')
->>>>>>> 5bd7e788
     else:
       fid = open(name+'_seqkernel.F90','w')
     date = datetime.datetime.now()
