--- conflicted
+++ resolved
@@ -304,11 +304,6 @@
     elif bookleaf:
       file_text += '!DEC$ ATTRIBUTES FORCEINLINE :: ' + name + '\n'
       modfile = kernels[nk]['mod_file']
-<<<<<<< HEAD
-      fid = open(modfile, 'r')
-      text = fid.read()
-      i = text.find('SUBROUTINE '+name)
-=======
       prefixes=['./','ale/','utils/','io/','eos/','hydro/','mods/']
       prefix_i=0
       while (prefix_i<7 and (not os.path.exists(prefixes[prefix_i]+modfile))):
@@ -316,7 +311,6 @@
       fid = open(prefixes[prefix_i]+modfile, 'r')
       text = fid.read()
       i = re.search('SUBROUTINE '+name+'\\b',text).start() #text.find('SUBROUTINE '+name)
->>>>>>> 5bd7e788
       j = i + 10 + text[i+10:].find('SUBROUTINE '+name) + 11 + len(name)
       file_text += text[i:j]+'\n\n'
     else:
@@ -621,11 +615,8 @@
             code('& opArg'+str(g_m+1)+'%dim, &')
           code('& opDat'+str(g_m+1)+'Local, &')
         elif maps[g_m] == OP_GBL:
-<<<<<<< HEAD
-=======
           if g_m in needDimList:
             code('& opArg'+str(g_m+1)+'%dim, &')
->>>>>>> 5bd7e788
           if accs[g_m] <> OP_READ:
             code('& reductionArrayHost'+str(g_m+1)+'(threadID * (('+dims[g_m]+'-1)/64+1)*64 + 1), &')
           else:
@@ -743,11 +734,7 @@
       name = 'kernels/'+kernels[nk]['master_file']+'/'+name
       fid = open(name+'_ompkernel.F95','w')
     elif bookleaf:
-<<<<<<< HEAD
-      fid = open(name+'_kernel.f90','w')
-=======
       fid = open(prefixes[prefix_i]+name+'_kernel.f90','w')
->>>>>>> 5bd7e788
     else:
       fid = open(name+'_kernel.F90','w')
     date = datetime.datetime.now()
