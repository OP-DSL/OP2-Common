--- conflicted
+++ resolved
@@ -529,11 +529,7 @@
 
         dims[m] = args['dim']
         soa_loc = args['typ'].find(':soa')
-<<<<<<< HEAD
-        if ((auto_soa==1) and (((not dims[m].isdigit()) or int(dims[m])>1)) and (soa_loc < 0)):
-=======
         if ((auto_soa=='1') and (((not dims[m].isdigit()) or int(dims[m])>1)) and (soa_loc < 0)):
->>>>>>> 5bd7e788
           soa_loc = len(args['typ'])-1
 
         if soa_loc > 0:
@@ -912,11 +908,7 @@
 #MPI+SEQ
 #op2_gen_mpiseq(str(sys.argv[init_ctr]), date, consts, kernels, hydra)  # generate host stubs for MPI+SEQ
 op2_gen_mpiseq3(str(sys.argv[init_ctr]), date, consts, kernels, hydra, bookleaf)  # generate host stubs for MPI+SEQ -- optimised by removing the overhead due to fortran c to f pointer setups
-<<<<<<< HEAD
-op2_gen_mpivec(str(sys.argv[init_ctr]), date, consts, kernels, hydra)  # generate host stubs for MPI+SEQ with intel vectorization optimisations
-=======
 #op2_gen_mpivec(str(sys.argv[init_ctr]), date, consts, kernels, hydra)  # generate host stubs for MPI+SEQ with intel vectorization optimisations
->>>>>>> 5bd7e788
 
 #OpenMP
 op2_gen_openmp3(str(sys.argv[init_ctr]), date, consts, kernels, hydra, bookleaf)  # optimised by removing the overhead due to fortran c to f pointer setups
@@ -925,11 +917,7 @@
 
 #CUDA
 #op2_gen_cuda(str(sys.argv[1]), date, consts, kernels, hydra, bookleaf)
-<<<<<<< HEAD
-op2_gen_cuda_permute(str(sys.argv[1]), date, consts, kernels, hydra,bookleaf) # permute does a different coloring (permute execution within blocks by color)
-=======
 op2_gen_cuda_permute(str(sys.argv[init_ctr]), date, consts, kernels, hydra,bookleaf) # permute does a different coloring (permute execution within blocks by color)
->>>>>>> 5bd7e788
 #op2_gen_cudaINC(str(sys.argv[1]), date, consts, kernels, hydra)      # stages increment data only in shared memory
 #op2_gen_cuda_old(str(sys.argv[1]), date, consts, kernels, hydra)     # Code generator targettign Fermi GPUs
 
