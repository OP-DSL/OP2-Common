/*
 * Open source copyright declaration based on BSD open source template:
 * http://www.opensource.org/licenses/bsd-license.php
 *
 * This file is part of the OP2 distribution.
 *
 * Copyright (c) 2011, Mike Giles and others. Please see the AUTHORS file in
 * the main source directory for a full list of copyright holders.
 * All rights reserved.
 *
 * Redistribution and use in source and binary forms, with or without
 * modification, are permitted provided that the following conditions are met:
 *     * Redistributions of source code must retain the above copyright
 *       notice, this list of conditions and the following disclaimer.
 *     * Redistributions in binary form must reproduce the above copyright
 *       notice, this list of conditions and the following disclaimer in the
 *       documentation and/or other materials provided with the distribution.
 *     * The name of Mike Giles may not be used to endorse or promote products
 *       derived from this software without specific prior written permission.
 *
 * THIS SOFTWARE IS PROVIDED BY Mike Giles ''AS IS'' AND ANY
 * EXPRESS OR IMPLIED WARRANTIES, INCLUDING, BUT NOT LIMITED TO, THE IMPLIED
 * WARRANTIES OF MERCHANTABILITY AND FITNESS FOR A PARTICULAR PURPOSE ARE
 * DISCLAIMED. IN NO EVENT SHALL Mike Giles BE LIABLE FOR ANY
 * DIRECT, INDIRECT, INCIDENTAL, SPECIAL, EXEMPLARY, OR CONSEQUENTIAL DAMAGES
 * (INCLUDING, BUT NOT LIMITED TO, PROCUREMENT OF SUBSTITUTE GOODS OR SERVICES;
 * LOSS OF USE, DATA, OR PROFITS; OR BUSINESS INTERRUPTION) HOWEVER CAUSED AND
 * ON ANY THEORY OF LIABILITY, WHETHER IN CONTRACT, STRICT LIABILITY, OR TORT
 * (INCLUDING NEGLIGENCE OR OTHERWISE) ARISING IN ANY WAY OUT OF THE USE OF THIS
 * SOFTWARE, EVEN IF ADVISED OF THE POSSIBILITY OF SUCH DAMAGE.
 */

#ifndef __OP_LIB_CORE_H
#define __OP_LIB_CORE_H

/*
 * This header file declares all types and functions required by *any* OP2
 * implementation, i.e. independently of the back-end and the target
 * languages.  It is typically used by language or back-end specific top level
 * OP2 libraries
 */

#include <math.h>
#include <stdarg.h>
#include <stdbool.h>
#include <stdio.h>
#include <stdlib.h>
#include <string.h>
#include <strings.h>
#include <sys/queue.h> //contains double linked list implementation

#ifndef OP2_ALIGNMENT
#define OP2_ALIGNMENT 64
#endif

/*
 * essential typedefs
 */
#ifndef __PGI
typedef unsigned int uint;
#endif
typedef long long ll;
typedef unsigned long long ull;

/*
 * OP2 global state variables
 */

/*
 * OP diagnostics level
   0            none
   1 or above   error-checking
   2 or above   info on plan construction
   3 or above   report execution of parallel loops
   4 or above   report use of old plans
   7 or above   report positive checks in op_plan_check
*/

extern int OP_diags;
extern int OP_cache_line_size;
extern double OP_hybrid_balance;
extern int OP_hybrid_gpu;
extern int OP_maps_base_index;

/*
 * enum list for op_par_loop
 */

#define OP_READ 0
#define OP_WRITE 1
#define OP_RW 2
#define OP_INC 3
#define OP_MIN 4
#define OP_MAX 5

#define OP_ARG_GBL 0
#define OP_ARG_DAT 1

#define OP_STAGE_NONE 0
#define OP_STAGE_INC 1
#define OP_STAGE_ALL 2
#define OP_STAGE_PERMUTE 3
#define OP_COLOR2 4

typedef int op_access; // holds OP_READ, OP_WRITE, OP_RW, OP_INC, OP_MIN, OP_MAX
typedef int op_arg_type; // holds OP_ARG_GBL, OP_ARG_DAT

/*
 * structures
 */

typedef struct {
  int index;        /* index */
  int size;         /* number of elements in set */
  char const *name; /* name of set */
                    // for MPI support
  int core_size;    /* number of core elements in an mpi process*/
  int exec_size;    /* number of additional imported elements to be executed */
  int nonexec_size; /* number of additional imported elements that are not
                       executed */
} op_set_core;

typedef op_set_core *op_set;

typedef struct {
  int index;        /* index */
  op_set from,      /* set pointed from */
      to;           /* set pointed to */
  int dim,          /* dimension of pointer */
      *map;         /* array defining pointer */
  int *map_d;       /* array on device */
  char const *name; /* name of pointer */
  int user_managed; /* indicates whether the user is managing memory */
} op_map_core;

typedef op_map_core *op_map;

typedef struct {
  int index;        /* index */
  op_set set;       /* set on which data is defined */
  int dim,          /* dimension of data */
      size;         /* size of each element in dataset */
  char *data,       /* data on host */
      *data_d;      /* data on device (GPU) */
  char const *type, /* datatype */
      *name;        /* name of dataset */
  char *buffer_d;   /* buffer for MPI halo sends on the devidce */
  char *buffer_d_r; /* buffer for MPI halo receives on the devidce */
  int dirtybit;     /* flag to indicate MPI halo exchange is needed*/
  int dirty_hd;     /* flag to indicate dirty status on host and device */
  int user_managed; /* indicates whether the user is managing memory */
  void *mpi_buffer; /* ponter to hold the mpi buffer struct for the op_dat*/
} op_dat_core;

typedef op_dat_core *op_dat;

typedef struct {
  int index;        /* index */
  op_dat dat;       /* dataset */
  op_map map;       /* indirect mapping */
  int dim,          /* dimension of data */
      idx, size;    /* size (for sequential execution) */
  char *data,       /* data on host */
      *data_d;      /* data on device (for CUDA execution) */
  int *map_data,    /* data on host */
      *map_data_d;  /* data on device (for CUDA execution) */
  char const *type; /* datatype */
  op_access acc;
  op_arg_type argtype;
  int sent; /* flag to indicate if this argument has
               data in flight under non-blocking MPI comms*/
  int opt;  /* flag to indicate if this argument is in use */
} op_arg;

typedef struct {
  char const *name; /* name of kernel function */
  int count;        /* number of times called */
  double time;      /* total execution time */
  double* times;    /* total execution time of each thread */
  int ntimes;       /* number of thread-level times */
  float plan_time;  /* time spent in op_plan_get */
  float transfer;   /* bytes of data transfer (used) */
  float transfer2;  /* bytes of data transfer (total) */
<<<<<<< HEAD
  // double mpi_time;   /* time spent in MPI calls */
  double mpi_stencil; // time spent in MPI send/recv calls
  double mpi_collectives; // time spent in MPI collective calls
=======
  double mpi_stencil; // time spent in MPI send/recv calls
  double mpi_collectives; // time spent in MPI collective calls
  int* cpu_ids;
  int num_cpus;
>>>>>>> f42e4487
} op_kernel;

// struct definition for a double linked list entry to hold an op_dat
struct op_dat_entry_core {
  op_dat dat;
  TAILQ_ENTRY(op_dat_entry_core)
  entries; /*holds pointers to next and
           previous entries in the list*/
};

typedef struct op_dat_entry_core op_dat_entry;

typedef TAILQ_HEAD(, op_dat_entry_core) Double_linked_list;

/*
 * min / max definitions
 */

#ifndef MIN
#define MIN(a, b) ((a < b) ? (a) : (b))
#endif
#ifndef MAX
#define MAX(a, b) ((a > b) ? (a) : (b))
#endif

/*
 * alignment macro based on example on page 50 of CUDA Programming Guide version
 * 3.0
 * rounds up to nearest multiple of 16 bytes
 */

#define ROUND_UP(bytes) (((bytes) + 15) & ~15)
#define ROUND_UP_64(bytes) (((bytes) + 63) & ~63)

#ifdef __cplusplus
extern "C" {
#endif

/*******************************************************************************
 * Core lib function prototypes
*******************************************************************************/

void op_init_core(int, char **, int);

void op_exit_core(void);

op_set op_decl_set_core(int, char const *);

op_map op_decl_map_core(op_set, op_set, int, int *, char const *);

op_dat op_decl_dat_core(op_set, int, char const *, int, char *, char const *);

op_dat op_decl_dat_temp_core(op_set, int, char const *, int, char *,
                             char const *);

int op_free_dat_temp_core(op_dat);

void op_decl_const_core(int dim, char const *type, int typeSize, char *data,
                        char const *name);

void op_printf(const char *format, ...);

void op_print(const char *line);

void op_err_print(const char *error_string, int m, const char *name);

void op_arg_check(op_set, int, op_arg, int *, char const *);

op_arg op_arg_dat_core(op_dat dat, int idx, op_map map, int dim,
                       const char *typ, op_access acc);

op_arg op_opt_arg_dat_core(int opt, op_dat dat, int idx, op_map map, int dim,
                           const char *typ, op_access acc);

op_arg op_arg_gbl_core(char *, int, const char *, int, op_access);

void op_diagnostic_output(void);

void op_timing_output_core(void);

void op_timing_output_2_file(const char *);

void op_timings_to_csv(const char *);

void op_timing_realloc(int);

void op_timing_realloc_manytime(int kernel, int num_timers);

void op_timers_core(double *cpu, double *et);

void op_dump_dat(op_dat data);

void op_print_dat_to_binfile_core(op_dat dat, const char *file_name);

void op_print_dat_to_txtfile_core(op_dat dat, const char *file_name);

void op_compute_moment(double t, double *first, double *second);

void op_compute_moment_across_times(double* times, int ntimes, bool ignore_zeros, double *first, double *second);

int op_size_of_set(const char *);

int op_get_size(op_set set);

void check_map(char const *name, op_set from, op_set to, int dim, int *map);

/*******************************************************************************
* Core MPI lib function prototypes
*******************************************************************************/

int op_mpi_halo_exchanges(op_set set, int nargs, op_arg *args);

int op_mpi_halo_exchanges_cuda(op_set set, int nargs, op_arg *args);

void op_mpi_set_dirtybit(int nargs, op_arg *args);

void op_mpi_set_dirtybit_cuda(int nargs, op_arg *args);

void op_mpi_wait_all(int nargs, op_arg *args);

void op_mpi_wait_all_cuda(int nargs, op_arg *args);

void op_mpi_reset_halos(int nargs, op_arg *args);

void op_mpi_reduce_combined(op_arg *args, int nargs);

void op_mpi_reduce_float(op_arg *args, float *data);

void op_mpi_reduce_double(op_arg *args, double *data);

void op_mpi_reduce_int(op_arg *args, int *data);

void op_mpi_reduce_bool(op_arg *args, bool *data);

void op_mpi_barrier();

/*******************************************************************************
* Toplevel partitioning selection function - also triggers halo creation
*******************************************************************************/
void op_partition(const char *lib_name, const char *lib_routine,
                  op_set prime_set, op_map prime_map, op_dat coords);

/*******************************************************************************
* Other partitioning related routine prototypes
*******************************************************************************/

void op_partition_destroy();

void *op_mpi_perf_time(const char *name, double time);
#ifdef COMM_PERF
void op_mpi_perf_comms(void *k_i, int nargs, op_arg *args);
#endif

void op_renumber(op_map base);

/*******************************************************************************
* Utility function to compare two op_sets and return 1 if they are identical
*******************************************************************************/
int compare_sets(op_set set1, op_set set2);
op_dat search_dat(op_set set, int dim, char const *type, int size,
                  char const *name);

int op_is_root();

/*******************************************************************************
* Memory allocation functions
*******************************************************************************/
void *op_malloc(size_t size);
void *op_realloc(void *ptr, size_t size);
void op_free(void *ptr);
void *op_calloc(size_t num, size_t size);

void deviceSync();

#ifdef __cplusplus
}
#endif

#endif /* __OP_LIB_CORE_H */<|MERGE_RESOLUTION|>--- conflicted
+++ resolved
@@ -181,16 +181,10 @@
   float plan_time;  /* time spent in op_plan_get */
   float transfer;   /* bytes of data transfer (used) */
   float transfer2;  /* bytes of data transfer (total) */
-<<<<<<< HEAD
-  // double mpi_time;   /* time spent in MPI calls */
-  double mpi_stencil; // time spent in MPI send/recv calls
-  double mpi_collectives; // time spent in MPI collective calls
-=======
   double mpi_stencil; // time spent in MPI send/recv calls
   double mpi_collectives; // time spent in MPI collective calls
   int* cpu_ids;
   int num_cpus;
->>>>>>> f42e4487
 } op_kernel;
 
 // struct definition for a double linked list entry to hold an op_dat
