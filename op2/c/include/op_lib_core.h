--- conflicted
+++ resolved
@@ -82,10 +82,7 @@
 extern int OP_hybrid_gpu;
 extern int OP_maps_base_index;
 extern int OP_mpi_test_frequency;
-<<<<<<< HEAD
-=======
 extern int OP_partial_exchange;
->>>>>>> 97493ec8
 
 /*
  * enum list for op_par_loop
