--- conflicted
+++ resolved
@@ -84,11 +84,7 @@
   ifdef DEBUG
     CCFLAGS = -O0 -g -pg
   else
-<<<<<<< HEAD
     CCFLAGS = -O3 -xHost 
-=======
-    CCFLAGS = -O3 -xHost -I/opt/cray/pe/hdf5-parallel/1.12.0.2/gnu/9.1/include -I/opt/cray/pe/libsci/20.10.1.2/GNU/9.1/x86_64/include -I/opt/cray/pe/mpich/8.0.16/ofi/gnu/9.1/include -I/opt/cray/pe/dsmml/0.1.2/dsmml//include -I/opt/cray/xpmem/2.2.35-7.0.1.0_1.9__gd50fabf.shasta/include  #-DCOMM_PERF
->>>>>>> 97493ec8
   endif
   CXX       = icpc
   CXXFLAGS  = $(CCFLAGS)
