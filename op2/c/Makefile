--- conflicted
+++ resolved
@@ -35,15 +35,11 @@
 else
 ifeq ($(OP2_COMPILER),intel)
   CC       := icc
-<<<<<<< HEAD
-  CCFLAGS  := -O3 -xAVX #-DCOMM_PERF #-DDEBUG -g
-=======
 ifdef DEBUG
   CCFLAGS  := -O0 -g
 else
   CCFLAGS  := -O3 -xAVX #-DCOMM_PERF #-DDEBUG -g
 endif
->>>>>>> 5bd7e788
   CXX      := icpc
   CXXFLAGS := $(CCFLAGS)
   MPICXX   := $(MPI_INSTALL_PATH)/bin/mpicxx
