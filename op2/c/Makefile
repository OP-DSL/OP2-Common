--- conflicted
+++ resolved
@@ -135,24 +135,17 @@
   ifdef DEBUG
     CCFLAGS  = -g -O0
   else
-<<<<<<< HEAD
     CCFLAGS  = -g -O3 -fPIC
   endif
   CXX	    = clang++
 	SYCLCXX = clang++
-=======
-    CCFLAGS  = -O3
-  endif
-  CXX	    = g++
-  #SYCLCXX = clang++
   SYCLCXX = compute++
->>>>>>> 609857fe
   CXXFLAGS  = $(CCFLAGS)
   MPICXX    = $(MPICPP_PATH)
   MPIFLAGS  = $(CXXFLAGS)
   NVCCFLAGS = -ccbin=$(NVCC_HOST_COMPILER)
   #SYCL_FLAGS = -std=c++11 -fsycl #intel sycl
-  SYCL_FLAGS = -std=c++11 -I$(SYCL_INSTALL_PATH)/include  #computecpp sycl
+  #SYCL_FLAGS = -std=c++11 -I$(SYCL_INSTALL_PATH)/include  #computecpp sycl
   SYCL_FLAGS = -sycl-driver -sycl-target spir -no-serial-memop  -I$(SYCL_INSTALL_PATH)/include #compute++ SYCL  #ptx64 for NVIDIA GPUs
   #SYCL_FLAGS = -mllvm -inline-threshold=1000 -sycl-driver -sycl-target ptx64 -no-serial-memop -I$(SYCL_INSTALL_PATH)/include -I$(CUDA_INSTALL_PATH)/include -std=c++11
   #SYCL_FLAGS = -mllvm -inline-threshold=1000 -I$(SYCL_INSTALL_PATH)/include -I$(CUDA_INSTALL_PATH)/include -std=c++11
@@ -161,10 +154,10 @@
   ifdef DEBUG
     CCFLAGS  = -g -O0
   else
-    CCFLAGS  = -O3
-  endif
-  CXX       = g++
-  SYCLCXX   = $(SYCL_INSTALL_PATH)/bin/clang++
+    CCFLAGS  = -g -O3
+  endif
+  CXX       = clang++
+  SYCLCXX   = clang++
   CXXFLAGS  = $(CCFLAGS)
   MPICXX    = $(MPICPP_PATH)
   MPIFLAGS  = $(CXXFLAGS)
