--- conflicted
+++ resolved
@@ -83,15 +83,9 @@
 ifeq ($(OP2_COMPILER),clang)
   CC	   := clang
 ifdef DEBUG
-<<<<<<< HEAD
-  CCFLAGS  := -g -O0 -I$(LIBRARY_PATH)/../tools/openmp/runtime/src/
-else
-  CCFLAGS  := -O3 -I$(LIBRARY_PATH)/../tools/openmp/runtime/src/
-=======
   CCFLAGS  := -g -O0 -I$(OMPTARGET_LIBS)/../tools/openmp/runtime/src/
 else
   CCFLAGS  := -O3 -I$(OMPTARGET_LIBS)/../tools/openmp/runtime/src/
->>>>>>> 5e06f0a0
 endif
   CXX	   := clang++
   CXXFLAGS := $(CCFLAGS)
