#
# The following environment variables should be predefined:
#
# OP2_COMPILER (gnu,intel,etc)
#
# ... and optionally the following. If not defined, then 
# they must be locatable via PATH variables:
#
# CUDA_INSTALL_PATH
# PARMETIS_INSTALL_PATH
# PTSCOTCH_INSTALL_PATH
# HDF5_INSTALL_PATH
# MPI_INSTALL_PATH
#

#
# set paths for various files
#

SRC = src
INC = include
LIB = lib
OBJ = obj

#
# compiler settings
#

#
# Locate MPI compilers:
#
ifdef MPI_INSTALL_PATH
  ifneq ("","$(wildcard $(MPI_INSTALL_PATH)/bin/mpic++)")
    MPICPP_PATH = $(MPI_INSTALL_PATH)/bin/mpic++
  else
  ifneq ("","$(wildcard $(MPI_INSTALL_PATH)/intel64/bin/mpic++)")
    MPICPP_PATH = $(MPI_INSTALL_PATH)/intel64/bin/mpic++
  else
    MPICPP_PATH = mpic++
  endif
  endif

  ifneq ("","$(wildcard $(MPI_INSTALL_PATH)/bin/mpicxx)")
    MPICXX_PATH = $(MPI_INSTALL_PATH)/bin/mpicxx
  else
  ifneq ("","$(wildcard $(MPI_INSTALL_PATH)/intel64/bin/mpicxx)")
    MPICXX_PATH = $(MPI_INSTALL_PATH)/intel64/bin/mpicxx
  else
    MPICXX_PATH = mpicxx
  endif
  endif

  ifneq ("","$(wildcard $(MPI_INSTALL_PATH)/bin/mpicc)")
    MPICC_PATH = $(MPI_INSTALL_PATH)/bin/mpicc
  else
  ifneq ("","$(wildcard $(MPI_INSTALL_PATH)/intel64/bin/mpicc)")
    MPICC_PATH = $(MPI_INSTALL_PATH)/intel64/bin/mpicc
  else
    MPICC_PATH = mpicc
  endif
  endif
else
  MPICPP_PATH = mpic++
  MPICXX_PATH = mpicxx
  MPICC_PATH  = mpicc
endif

#
# Configure compilers:
#
ifeq ($(OP2_COMPILER),gnu)
<<<<<<< HEAD
  CC       := gcc
  CCFLAGS  := -std=c99 -fPIC -DUNIX -Wall #-g
  CXX      := g++
  CXXFLAGS := -fPIC -DUNIX -Wall #-g -Wextra
  MPICXX   := $(MPI_INSTALL_PATH)/bin/mpic++
  MPIFLAGS := $(CXXFLAGS)
  OMPFLAGS := -fopenmp
else
ifeq ($(OP2_COMPILER),intel)
  CC       := icc
ifdef DEBUG
  CCFLAGS  := -O0 -g
else
  CCFLAGS  := -O3 -xHost #-DCOMM_PERF #-DDEBUG -g
endif
  CXX      := icpc
  CXXFLAGS := $(CCFLAGS)
  MPICXX   := $(MPI_INSTALL_PATH)/bin/mpicxx
  MPIFLAGS := $(CXXFLAGS)
  OMPFLAGS := -qopenmp
else
ifeq ($(OP2_COMPILER),xl)
  CC       := xlc
ifdef DEBUG
  CCFLAGS  := -O0 -g
else
  CCFLAGS  := -qarch=pwr8 -qtune=pwr8 -O3 -qhot
endif
  CXX      := xlc++
  CXXFLAGS := $(CCFLAGS)
  MPICXX   := $(MPI_INSTALL_PATH)/bin/mpicxx
  MPIFLAGS := $(CXXFLAGS)
  OMPFLAGS := -qsmp=omp
  OMP4FLAGS := -qsmp=omp -qoffload
else
ifeq ($(OP2_COMPILER),pgi)
  CC	   := pgcc
  CUDA_ALIGNE_FLAG := -D__x86_64 -D__align__\(n\)=__attribute__\(\(aligned\(n\)\)\) -D__location__\(a\)=__annotate__\(a\) -DCUDARTAPI=
ifdef DEBUG
  CCFLAGS  := -g -O0
else
  CCFLAGS  := -O3
endif
  CXX	   := pgc++
  CXXFLAGS := $(CCFLAGS)
  MPICXX   := $(MPI_INSTALL_PATH)/bin/mpic++
  MPIFLAGS := $(CXXFLAGS)
  OMPFLAGS := -mp
  NVCCFLAGS:= #-ccbin=$(MPICXX)
else
ifeq ($(OP2_COMPILER),cray)
  CC       := cc
  CCFLAGS  := -O3
  CXX      := CC
  CXXFLAGS := $(CCFLAGS)
  MPICXX   := CC
  MPIFLAGS := $(CXXFLAGS)
  OMPFLAGS := -h omp
else
ifeq ($(OP2_COMPILER),clang)
  CC	   := clang
ifdef DEBUG
  CCFLAGS  := -g -O0 -I$(OMPTARGET_LIBS)/../tools/openmp/runtime/src/
else
  CCFLAGS  := -x c++ -O3 -I$(OMPTARGET_LIBS)/../tools/openmp/runtime/src/
endif
  CXX	   := clang++
  CXXFLAGS := $(CCFLAGS)
  MPICXX   := $(MPI_INSTALL_PATH)/bin/mpic++
  MPICC   := $(MPI_INSTALL_PATH)/bin/mpicc
  MPIFLAGS := $(CXXFLAGS)
  OMPFLAGS := -fopenmp=libomp
  OMP4FLAGS := -fopenmp=libomp -fopenmp-targets=nvptx64-nvidia-cuda
=======
  CCFLAGS  = -std=c99 -fPIC -DUNIX -Wall
  CXX      = g++
  CXXFLAGS = -fPIC -DUNIX -Wall #-g -Wextra
  MPICXX   = $(MPICPP_PATH)
  MPIFLAGS = $(CXXFLAGS)
else
ifeq ($(OP2_COMPILER),intel)
  ifdef DEBUG
    CCFLAGS = -O0 -g -pg
  else
    CCFLAGS = -O3 -xHost #-DCOMM_PERF
  endif
  CXX       = icpc
  CXXFLAGS  = $(CCFLAGS)
  MPICXX    = $(MPICXX_PATH)
  MPIFLAGS  = $(CXXFLAGS)
else
ifeq ($(OP2_COMPILER),xl)
  ifdef DEBUG
    CCFLAGS = -O0 -g
  else
    CCFLAGS = -qarch=pwr8 -qtune=pwr8 -O3 -qhot
  endif
  CXX       = xlc++
  CXXFLAGS  = $(CCFLAGS)
  MPICXX    = $(MPICXX_PATH)
  MPIFLAGS  = $(CXXFLAGS)
  OMP4FLAGS = -qsmp=omp -qoffload
else
ifeq ($(OP2_COMPILER),pgi)
  CUDA_ALIGNE_FLAG = -D__x86_64 -D__align__\(n\)=__attribute__\(\(aligned\(n\)\)\) -D__location__\(a\)=__annotate__\(a\) -DCUDARTAPI=
  ifdef DEBUG
    CCFLAGS = -g -O0
  else
    CCFLAGS = -O3
  endif
  CXX	    = pgc++
  CXXFLAGS  = $(CCFLAGS)
  MPICXX    = $(MPICPP_PATH)
  MPIFLAGS  = $(CXXFLAGS)
  # NVCCFLAGS += -ccbin=$(MPICXX)
else
ifeq ($(OP2_COMPILER),cray)
  CCFLAGS  = -O3
  CXX      = CC
  CXXFLAGS = $(CCFLAGS)
  MPICXX   = CC
  MPIFLAGS = $(CXXFLAGS)
else
ifeq ($(OP2_COMPILER),clang)
  ifdef DEBUG
    CCFLAGS  = -g -O0 -I$(OMPTARGET_LIBS)/../tools/openmp/runtime/src/
  else
    CCFLAGS  = -x c++ -O3 -I$(OMPTARGET_LIBS)/../tools/openmp/runtime/src/
  endif
  CXX	    = clang++
  CXXFLAGS  = $(CCFLAGS)
  MPICXX    = $(MPICPP_PATH)
  MPIFLAGS  = $(CXXFLAGS)
  OMP4FLAGS = -fopenmp=libomp -fopenmp-targets=nvptx64-nvidia-cuda
>>>>>>> 70e22c42
else
print:
	@echo "unrecognised value for OP2_COMPILER. Set to one of: gnu, intel, xl, pgi, cray"
endif
endif
endif
endif
endif
endif

ifdef CPP_WRAPPER
	CXX = $(CPP_WRAPPER)
endif
ifdef MPICPP_WRAPPER
	MPICXX = $(MPICPP_WRAPPER)
endif

# flags for nvcc
# set NV_ARCH to select the correct one
ifndef NV_ARCH
  MESSAGE=select an NVIDA device to compile in CUDA, e.g. make NV_ARCH=KEPLER
  NV_ARCH=Kepler
endif
ifeq ($(NV_ARCH),Fermi)
  CODE_GEN_CUDA=-gencode arch=compute_20,code=sm_21
else
ifeq ($(NV_ARCH),Kepler)
  CODE_GEN_CUDA=-gencode arch=compute_35,code=sm_35
else
ifeq ($(NV_ARCH),Maxwell)
  CODE_GEN_CUDA=-gencode arch=compute_50,code=sm_50
else
ifeq ($(NV_ARCH),Pascal)
  CODE_GEN_CUDA=-gencode arch=compute_60,code=sm_60
endif
endif
endif
endif

NVCCFLAGS += -O3 $(CODE_GEN_CUDA) -m64 -Xptxas=-v -use_fast_math #-g -G -O0

ifdef CUDA_INSTALL_PATH
  CUDA_INC = -I$(CUDA_INSTALL_PATH)/include
endif

PARMETIS_VER=4
ifdef PARMETIS_INSTALL_PATH
  PARMETIS_INC = -I$(PARMETIS_INSTALL_PATH)/include
  PARMETIS_LIB = -L$(PARMETIS_INSTALL_PATH)/lib
endif
PARMETIS_INC += -DHAVE_PARMETIS
PARMETIS_LIB += -lparmetis -lmetis
ifeq ($(PARMETIS_VER),4)
  PARMETIS_INC += -DPARMETIS_VER_4
endif

ifdef PTSCOTCH_INSTALL_PATH
  PTSCOTCH_INC = -I$(PTSCOTCH_INSTALL_PATH)/include
  PTSCOTCH_LIB = -L$(PTSCOTCH_INSTALL_PATH)/lib
endif
PTSCOTCH_INC += -DHAVE_PTSCOTCH
PTSCOTCH_LIB += -lptscotch -lptscotcherr

ifdef HDF5_INSTALL_PATH
  HDF5_INC = -I$(HDF5_INSTALL_PATH)/include
  HDF5_LIB = -L$(HDF5_INSTALL_PATH)/lib
endif
HDF5_LIB += -lhdf5 -lz

.PHONY: clean mklib

all: clean core hdf5 seq openmp mpi_seq cuda mpi_cuda openmp4

mklib:
	@mkdir -p $(LIB) $(OBJ)

core: mklib $(INC)/op_lib_core.h $(SRC)/core/op_lib_core.c
	$(CXX) $(CXXFLAGS) -I$(INC) -c $(SRC)/core/op_lib_core.c -o $(OBJ)/op_lib_core.o
	$(CXX) $(CXXFLAGS) -I$(INC) -c $(SRC)/externlib/op_util.c -o $(OBJ)/op_util.o

hdf5: mklib $(SRC)/externlib/op_hdf5.c $(INC)/op_hdf5.h
	$(MPICXX) $(CXXFLAGS) -I$(INC) $(HDF5_INC) -c $(SRC)/externlib/op_hdf5.c \
	-o $(OBJ)/op_hdf5.o

	ar -r $(LIB)/libop2_hdf5.a $(OBJ)/op_hdf5.o $(OBJ)/op_util.o

seq: mklib core $(INC)/op_seq.h $(SRC)/sequential/op_seq.c $(OBJ)/op_lib_core.o
	$(CXX) $(CXXFLAGS) -I$(INC) -c $(SRC)/sequential/op_seq.c -o $(OBJ)/op_seq.o
	$(CXX) $(CXXFLAGS) -I$(INC) -c $(SRC)/core/op_rt_support.c -o $(OBJ)/op_rt_support.o
	$(CXX) $(CXXFLAGS) -I$(INC) -c $(SRC)/core/op_dummy_singlenode.c -o $(OBJ)/op_dummy_singlenode.o
	ar -r $(LIB)/libop2_seq.a $(OBJ)/op_seq.o $(OBJ)/op_lib_core.o $(OBJ)/op_rt_support.o $(OBJ)/op_dummy_singlenode.o

cuda: mklib $(INC)/op_cuda_rt_support.h $(INC)/op_cuda_reduction.h $(SRC)/cuda/op_cuda_decl.c \
	$(SRC)/cuda/op_cuda_rt_support.c $(OBJ)/op_lib_core.o

	$(CXX) -DSET_CUDA_CACHE_CONFIG $(CCFLAGS) $(CUDA_ALIGNE_FLAG) $(CUDA_INC) -I$(INC) \
	-c $(SRC)/cuda/op_cuda_decl.c -o $(OBJ)/op_cuda_decl.o
	$(CXX) $(CXXFLAGS) $(CUDA_ALIGNE_FLAG) -I$(CUDA_INSTALL_PATH)/include -I$(INC) -c $(SRC)/cuda/op_cuda_rt_support.c \
	-o $(OBJ)/op_cuda_rt_support.o
	$(CXX) $(CXXFLAGS) $(CUDA_ALIGNE_FLAG) -I$(INC) -c $(SRC)/core/op_rt_support.c -o $(OBJ)/op_rt_support.o

	ar -r $(LIB)/libop2_cuda.a $(OBJ)/op_cuda_rt_support.o \
	$(OBJ)/op_cuda_decl.o $(OBJ)/op_lib_core.o $(OBJ)/op_rt_support.o

openmp4: mklib $(INC)/op_rt_support.h $(SRC)/openmp4/op_openmp4_decl.c \
	$(SRC)/openmp4/op_openmp4_rt_support.c $(OBJ)/op_lib_core.o

	$(CXX) -DSET_CUDA_CACHE_CONFIG $(CCFLAGS) $(OMP4FLAGS) -I$(INC) \
	-c $(SRC)/openmp4/op_openmp4_decl.c -o $(OBJ)/op_openmp4_decl.o
	$(CXX) $(CXXFLAGS) $(OMP4FLAGS) -I$(INC) -c $(SRC)/openmp4/op_openmp4_rt_support.c \
	-o $(OBJ)/op_openmp4_rt_support.o
	$(CXX) $(CXXFLAGS) -I$(INC) -c $(SRC)/core/op_rt_support.c -o $(OBJ)/op_rt_support.o

	ar -r $(LIB)/libop2_openmp4.a $(OBJ)/op_openmp4_rt_support.o \
	$(OBJ)/op_openmp4_decl.o $(OBJ)/op_lib_core.o $(OBJ)/op_rt_support.o

openmp: mklib $(SRC)/openmp/op_openmp_decl.c $(OBJ)/op_lib_core.o
	$(CXX) $(CXXFLAGS) $(OMPFLAGS) -I$(INC) -c $(SRC)/core/op_rt_support.c -o $(OBJ)/op_rt_support.o
	$(CXX) $(CXXFLAGS) $(OMPFLAGS) -I$(INC) -c $(SRC)/openmp/op_openmp_decl.c -o $(OBJ)/op_openmp_decl.o
	$(CXX) $(CXXFLAGS) $(OMPFLAGS) -I$(INC) -c $(SRC)/core/op_rt_support.c -o $(OBJ)/op_rt_support.o
	$(CXX) $(CXXFLAGS) $(OMPFLAGS) -I$(INC) -c $(SRC)/core/op_dummy_singlenode.c -o $(OBJ)/op_dummy_singlenode.o

	ar -r $(LIB)/libop2_openmp.a $(OBJ)/op_openmp_decl.o \
	$(OBJ)/op_lib_core.o $(OBJ)/op_rt_support.o $(OBJ)/op_dummy_singlenode.o

mpi_seq: mklib $(INC)/op_seq.h $(SRC)/mpi/op_mpi_decl.c \
	$(SRC)/mpi/op_mpi_part_core.c $(SRC)/mpi/op_mpi_core.c \
	$(INC)/op_hdf5.h $(SRC)/mpi/op_mpi_hdf5.c $(OBJ)/op_lib_core.o
	$(MPICXX) $(MPIFLAGS) -I$(INC) -c $(SRC)/mpi/op_mpi_core.c \
	-o $(OBJ)/op_mpi_core.o
	$(MPICXX) $(MPIFLAGS) -I$(INC) -c $(SRC)/core/op_rt_support.c \
	-o $(OBJ)/op_rt_support.o
	$(MPICXX) $(MPIFLAGS) -I$(INC) -c $(SRC)/mpi/op_mpi_decl.c \
	-o $(OBJ)/op_mpi_decl.o
	$(MPICXX) $(MPIFLAGS) -I$(INC) -c $(SRC)/mpi/op_mpi_rt_support.c \
	-o $(OBJ)/op_mpi_rt_support.o
	$(MPICXX) $(MPIFLAGS) -I$(INC) $(PARMETIS_INC) $(PTSCOTCH_INC) \
	-c $(SRC)/mpi/op_mpi_part_core.c \
	-o $(OBJ)/op_mpi_part_core.o
	$(MPICXX) $(MPIFLAGS) -I$(INC) $(HDF5_INC) \
	-c $(SRC)/mpi/op_mpi_hdf5.c \
	-o $(OBJ)/op_mpi_hdf5.o
	$(MPICXX) $(MPIFLAGS) -I$(INC) -c $(SRC)/mpi/op_mpi_util.cpp \
	-o $(OBJ)/op_mpi_util.o
	$(MPICXX) $(MPIFLAGS) -I$(INC) $(PTSCOTCH_INC) -c $(SRC)/externlib/op_renumber.cpp \
	-o $(OBJ)/op_renumber.o

	ar -r $(LIB)/libop2_mpi.a $(OBJ)/op_mpi_core.o \
	$(OBJ)/op_mpi_part_core.o \
	$(OBJ)/op_lib_core.o $(OBJ)/op_rt_support.o \
	$(OBJ)/op_mpi_decl.o \
	$(OBJ)/op_mpi_rt_support.o \
	$(OBJ)/op_util.o \
	$(OBJ)/op_mpi_hdf5.o \
	$(OBJ)/op_mpi_util.o \
	$(OBJ)/op_renumber.o

mpi_cuda: mklib $(SRC)/mpi/op_mpi_part_core.c \
	$(SRC)/mpi/op_mpi_core.c $(INC)/op_hdf5.h $(SRC)/mpi/op_mpi_hdf5.c \
	$(OBJ)/op_lib_core.o
	$(MPICXX) $(MPIFLAGS) -I$(INC) -c $(SRC)/mpi/op_mpi_core.c \
	-o $(OBJ)/op_mpi_core.o
	$(MPICXX) $(MPIFLAGS) -I$(INC) -c $(SRC)/core/op_rt_support.c \
	-o $(OBJ)/op_rt_support.o
	$(MPICXX) $(MPIFLAGS) $(CUDA_ALIGNE_FLAG) -I$(INC) -DOPMPI -I$(CUDA_INSTALL_PATH)/include \
	-c $(SRC)/cuda/op_cuda_rt_support.c \
	-o $(OBJ)/op_cuda_rt_support.o
	$(MPICXX) $(MPIFLAGS) $(CUDA_ALIGNE_FLAG) -I$(INC) -I$(CUDA_INSTALL_PATH)/include \
	-c $(SRC)/mpi/op_mpi_cuda_rt_support.c \
	-o $(OBJ)/op_mpi_cuda_rt_support.o
	$(MPICXX) $(MPIFLAGS) $(CUDA_ALIGNE_FLAG) -I$(INC) -I$(CUDA_INSTALL_PATH)/include \
	-c $(SRC)/mpi/op_mpi_cuda_decl.c \
	-o $(OBJ)/op_mpi_cuda_decl.o
	$(MPICXX) $(MPIFLAGS) $(CUDA_ALIGNE_FLAG) -I$(INC) $(PARMETIS_INC) $(PTSCOTCH_INC) \
	-c $(SRC)/mpi/op_mpi_part_core.c \
	-o $(OBJ)/op_mpi_part_core.o
	$(MPICXX) $(MPIFLAGS) $(CUDA_ALIGNE_FLAG) -I$(INC) $(HDF5_INC) \
	-c $(SRC)/mpi/op_mpi_hdf5.c \
	-o $(OBJ)/op_mpi_hdf5.o
	nvcc $(NVCCFLAGS) -I$(INC) -I $(MPI_INSTALL_PATH)/include \
	-lcudart -c $(SRC)/mpi/op_mpi_cuda_kernels.cu \
	-o $(OBJ)/op_mpi_cuda_kernels.o
	$(MPICXX) $(MPIFLAGS) -I$(INC) -c $(SRC)/mpi/op_mpi_util.cpp \
	-o $(OBJ)/op_mpi_util.o
	$(MPICXX) $(MPIFLAGS) -I$(INC) $(PTSCOTCH_INC) -c $(SRC)/externlib/op_renumber.cpp \
	-o $(OBJ)/op_renumber.o

	ar -r $(LIB)/libop2_mpi_cuda.a $(OBJ)/op_mpi_core.o \
	$(OBJ)/op_mpi_part_core.o \
	$(OBJ)/op_lib_core.o $(OBJ)/op_rt_support.o \
	$(OBJ)/op_cuda_rt_support.o \
	$(OBJ)/op_mpi_cuda_rt_support.o $(OBJ)/op_mpi_cuda_decl.o \
	$(OBJ)/op_util.o \
	$(OBJ)/op_mpi_hdf5.o \
	$(OBJ)/op_mpi_cuda_kernels.o \
	$(OBJ)/op_mpi_util.o \
	$(OBJ)/op_renumber.o


clean:
	-rm -if $(OBJ)/*.o
	-rm -if $(OBJ)/*~
	-rm -if $(LIB)/*.a
	-rm -if $(LIB)/*.so
	-rm -if $(SRC)/*~
	-rm -if $(SRC)/sequential/*~
	-rm -if $(SRC)/cuda/*~
	-rm -if $(SRC)/openmp/*~
	-rm -if $(SRC)/mpi/*~
	-rm -if $(SRC)/externlib/*~
	-rm -if $(INC)/*~
	-rm -if *~<|MERGE_RESOLUTION|>--- conflicted
+++ resolved
@@ -69,81 +69,6 @@
 # Configure compilers:
 #
 ifeq ($(OP2_COMPILER),gnu)
-<<<<<<< HEAD
-  CC       := gcc
-  CCFLAGS  := -std=c99 -fPIC -DUNIX -Wall #-g
-  CXX      := g++
-  CXXFLAGS := -fPIC -DUNIX -Wall #-g -Wextra
-  MPICXX   := $(MPI_INSTALL_PATH)/bin/mpic++
-  MPIFLAGS := $(CXXFLAGS)
-  OMPFLAGS := -fopenmp
-else
-ifeq ($(OP2_COMPILER),intel)
-  CC       := icc
-ifdef DEBUG
-  CCFLAGS  := -O0 -g
-else
-  CCFLAGS  := -O3 -xHost #-DCOMM_PERF #-DDEBUG -g
-endif
-  CXX      := icpc
-  CXXFLAGS := $(CCFLAGS)
-  MPICXX   := $(MPI_INSTALL_PATH)/bin/mpicxx
-  MPIFLAGS := $(CXXFLAGS)
-  OMPFLAGS := -qopenmp
-else
-ifeq ($(OP2_COMPILER),xl)
-  CC       := xlc
-ifdef DEBUG
-  CCFLAGS  := -O0 -g
-else
-  CCFLAGS  := -qarch=pwr8 -qtune=pwr8 -O3 -qhot
-endif
-  CXX      := xlc++
-  CXXFLAGS := $(CCFLAGS)
-  MPICXX   := $(MPI_INSTALL_PATH)/bin/mpicxx
-  MPIFLAGS := $(CXXFLAGS)
-  OMPFLAGS := -qsmp=omp
-  OMP4FLAGS := -qsmp=omp -qoffload
-else
-ifeq ($(OP2_COMPILER),pgi)
-  CC	   := pgcc
-  CUDA_ALIGNE_FLAG := -D__x86_64 -D__align__\(n\)=__attribute__\(\(aligned\(n\)\)\) -D__location__\(a\)=__annotate__\(a\) -DCUDARTAPI=
-ifdef DEBUG
-  CCFLAGS  := -g -O0
-else
-  CCFLAGS  := -O3
-endif
-  CXX	   := pgc++
-  CXXFLAGS := $(CCFLAGS)
-  MPICXX   := $(MPI_INSTALL_PATH)/bin/mpic++
-  MPIFLAGS := $(CXXFLAGS)
-  OMPFLAGS := -mp
-  NVCCFLAGS:= #-ccbin=$(MPICXX)
-else
-ifeq ($(OP2_COMPILER),cray)
-  CC       := cc
-  CCFLAGS  := -O3
-  CXX      := CC
-  CXXFLAGS := $(CCFLAGS)
-  MPICXX   := CC
-  MPIFLAGS := $(CXXFLAGS)
-  OMPFLAGS := -h omp
-else
-ifeq ($(OP2_COMPILER),clang)
-  CC	   := clang
-ifdef DEBUG
-  CCFLAGS  := -g -O0 -I$(OMPTARGET_LIBS)/../tools/openmp/runtime/src/
-else
-  CCFLAGS  := -x c++ -O3 -I$(OMPTARGET_LIBS)/../tools/openmp/runtime/src/
-endif
-  CXX	   := clang++
-  CXXFLAGS := $(CCFLAGS)
-  MPICXX   := $(MPI_INSTALL_PATH)/bin/mpic++
-  MPICC   := $(MPI_INSTALL_PATH)/bin/mpicc
-  MPIFLAGS := $(CXXFLAGS)
-  OMPFLAGS := -fopenmp=libomp
-  OMP4FLAGS := -fopenmp=libomp -fopenmp-targets=nvptx64-nvidia-cuda
-=======
   CCFLAGS  = -std=c99 -fPIC -DUNIX -Wall
   CXX      = g++
   CXXFLAGS = -fPIC -DUNIX -Wall #-g -Wextra
@@ -204,7 +129,6 @@
   MPICXX    = $(MPICPP_PATH)
   MPIFLAGS  = $(CXXFLAGS)
   OMP4FLAGS = -fopenmp=libomp -fopenmp-targets=nvptx64-nvidia-cuda
->>>>>>> 70e22c42
 else
 print:
 	@echo "unrecognised value for OP2_COMPILER. Set to one of: gnu, intel, xl, pgi, cray"
