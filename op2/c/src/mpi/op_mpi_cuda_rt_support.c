/*
 * Open source copyright declaration based on BSD open source template:
 * http://www.opensource.org/licenses/bsd-license.php
 *
 * This file is part of the OP2 distribution.
 *
 * Copyright (c) 2011, Mike Giles and others. Please see the AUTHORS file in
 * the main source directory for a full list of copyright holders.
 * All rights reserved.
 *
 * Redistribution and use in source and binary forms, with or without
 * modification, are permitted provided that the following conditions are met:
 *     * Redistributions of source code must retain the above copyright
 *       notice, this list of conditions and the following disclaimer.
 *     * Redistributions in binary form must reproduce the above copyright
 *       notice, this list of conditions and the following disclaimer in the
 *       documentation and/or other materials provided with the distribution.
 *     * The name of Mike Giles may not be used to endorse or promote products
 *       derived from this software without specific prior written permission.
 *
 * THIS SOFTWARE IS PROVIDED BY Mike Giles ''AS IS'' AND ANY
 * EXPRESS OR IMPLIED WARRANTIES, INCLUDING, BUT NOT LIMITED TO, THE IMPLIED
 * WARRANTIES OF MERCHANTABILITY AND FITNESS FOR A PARTICULAR PURPOSE ARE
 * DISCLAIMED. IN NO EVENT SHALL Mike Giles BE LIABLE FOR ANY
 * DIRECT, INDIRECT, INCIDENTAL, SPECIAL, EXEMPLARY, OR CONSEQUENTIAL DAMAGES
 * (INCLUDING, BUT NOT LIMITED TO, PROCUREMENT OF SUBSTITUTE GOODS OR SERVICES;
 * LOSS OF USE, DATA, OR PROFITS; OR BUSINESS INTERRUPTION) HOWEVER CAUSED AND
 * ON ANY THEORY OF LIABILITY, WHETHER IN CONTRACT, STRICT LIABILITY, OR TORT
 * (INCLUDING NEGLIGENCE OR OTHERWISE) ARISING IN ANY WAY OUT OF THE USE OF THIS
 * SOFTWARE, EVEN IF ADVISED OF THE POSSIBILITY OF SUCH DAMAGE.
 */

//
// This file implements the MPI+CUDA-specific run-time support functions
//

//
// header files
//

#include <mpi.h>

#include <stdlib.h>
#include <stdio.h>
#include <string.h>
#include <math.h>

#include <cuda.h>
#include <cuda_runtime_api.h>
#include <math_constants.h>

#include <op_lib_c.h>
#include <op_lib_core.h>
#include <op_rt_support.h>
#include <op_cuda_rt_support.h>

#include <op_lib_mpi.h>
#include <op_util.h>

// Small re-declaration to avoid using struct in the C version.
// This is due to the different way in which C and C++ see structs

typedef struct cudaDeviceProp cudaDeviceProp_t;

//
//export lists on the device
//

int** export_exec_list_d;
int** export_nonexec_list_d;
int** export_nonexec_list_partial_d;
int** import_nonexec_list_partial_d;

void cutilDeviceInit( int argc, char ** argv )
{
  (void)argc;
  (void)argv;
  int deviceCount;
  cutilSafeCall( cudaGetDeviceCount ( &deviceCount ) );
  if ( deviceCount == 0 ) {
    printf ( "cutil error: no devices supporting CUDA\n" );
    exit ( -1 );
  }
  printf("Trying to select a device\n");

  int rank;
<<<<<<< HEAD
  MPI_Comm_rank(OP_MPI_WORLD, &rank);
  if (getenv("OMPI_COMM_WORLD_LOCAL_RANK")!=NULL) {
=======
  MPI_Comm_rank(MPI_COMM_WORLD, &rank);

  //no need to ardcode this following, can be done via numawrap scripts
  /*if (getenv("OMPI_COMM_WORLD_LOCAL_RANK")!=NULL) {
>>>>>>> 5bd7e788
    rank = atoi(getenv("OMPI_COMM_WORLD_LOCAL_RANK"));
  } else if (getenv("MV2_COMM_WORLD_LOCAL_RANK")!=NULL) {
    rank = atoi(getenv("MV2_COMM_WORLD_LOCAL_RANK"));
  } else if (getenv("MPI_LOCALRANKID")!=NULL) {
    rank = atoi(getenv("MPI_LOCALRANKID"));
  } else {
    rank = rank%deviceCount;
  }*/

  // Test we have access to a device

  //This commented out test does not work with CUDA versions above 6.5
  /*float *test;
  cudaError_t err = cudaMalloc((void **)&test, sizeof(float));
  if (err != cudaSuccess) {
    OP_hybrid_gpu = 0;
  } else {
    OP_hybrid_gpu = 1;
  }
  if (OP_hybrid_gpu) {
    cudaFree(test);

    cutilSafeCall(cudaDeviceSetCacheConfig(cudaFuncCachePreferL1));

    int deviceId = -1;
    cudaGetDevice(&deviceId);
    cudaDeviceProp_t deviceProp;
    cutilSafeCall ( cudaGetDeviceProperties ( &deviceProp, deviceId ) );
    printf ( "\n Using CUDA device: %d %s on rank %d\n",deviceId, deviceProp.name,rank );
  } else {
    printf ( "\n Using CPU on rank %d\n",rank );
  }*/

  float *test;
  OP_hybrid_gpu = 0;
  for (int i = 0; i < deviceCount; i++) {
    cudaError_t err = cudaSetDevice(i);
    if (err == cudaSuccess) {
      cudaError_t err = cudaMalloc((void **)&test, sizeof(float));
      if (err == cudaSuccess) {
        OP_hybrid_gpu = 1;
        break;
      }
    }
  }
  if (OP_hybrid_gpu) {
    cudaFree(test);

    cutilSafeCall(cudaDeviceSetCacheConfig(cudaFuncCachePreferL1));

    int deviceId = -1;
    cudaGetDevice(&deviceId);
    cudaDeviceProp_t deviceProp;
    cutilSafeCall ( cudaGetDeviceProperties ( &deviceProp, deviceId ) );
    printf ( "\n Using CUDA device: %d %s on rank %d\n",deviceId, deviceProp.name,rank );
  } else {
    printf ( "\n Using CPU on rank %d\n",rank );
  }
}




void op_upload_dat(op_dat dat) {
//  printf("Uploading %s\n", dat->name);
  int set_size = dat->set->size + OP_import_exec_list[dat->set->index]->size +
    OP_import_nonexec_list[dat->set->index]->size;
  if (strstr( dat->type, ":soa")!= NULL || (OP_auto_soa && dat->dim > 1)) {
    char *temp_data = (char *)xmalloc(dat->size*set_size*sizeof(char));
    int element_size = dat->size/dat->dim;
    for (int i = 0; i < dat->dim; i++) {
      for (int j = 0; j < set_size; j++) {
        for (int c = 0; c < element_size; c++) {
          temp_data[element_size*i*set_size + element_size*j + c] = dat->data[dat->size*j+element_size*i+c];
        }
      }
    }
    cutilSafeCall( cudaMemcpy(dat->data_d, temp_data, set_size*dat->size, cudaMemcpyHostToDevice));
    free(temp_data);
  } else {
    cutilSafeCall( cudaMemcpy(dat->data_d, dat->data, set_size*dat->size, cudaMemcpyHostToDevice));
  }
}

void op_download_dat(op_dat dat) {
//  printf("Downloading %s\n", dat->name);
  int set_size = dat->set->size + OP_import_exec_list[dat->set->index]->size +
    OP_import_nonexec_list[dat->set->index]->size;
  if (strstr( dat->type, ":soa")!= NULL || (OP_auto_soa && dat->dim > 1)) {
    char *temp_data = (char *)xmalloc(dat->size*set_size*sizeof(char));
    cutilSafeCall( cudaMemcpy(temp_data, dat->data_d, set_size*dat->size, cudaMemcpyDeviceToHost));
    int element_size = dat->size/dat->dim;
    for (int i = 0; i < dat->dim; i++) {
      for (int j = 0; j < set_size; j++) {
        for (int c = 0; c < element_size; c++) {
          dat->data[dat->size*j+element_size*i+c] = temp_data[element_size*i*set_size + element_size*j + c];
        }
      }
    }
    free(temp_data);
  } else {
    cutilSafeCall( cudaMemcpy(dat->data, dat->data_d, set_size*dat->size, cudaMemcpyDeviceToHost));
  }
}

void op_exchange_halo_cuda(op_arg* arg, int exec_flag)
{
  op_dat dat = arg->dat;

  if(arg->sent == 1)
  {
    printf("Error: Halo exchange already in flight for dat %s\n", dat->name);
    fflush(stdout);
    MPI_Abort(OP_MPI_WORLD, 2);
  }

  //For a directly accessed op_dat do not do halo exchanges if not executing over
  //redundant compute block
  if (exec_flag == 0 && arg->idx == -1) return;

  arg->sent = 0; //reset flag
  //need to exchange both direct and indirect data sets if they are dirty
  if((arg->opt) && (arg->acc == OP_READ || arg->acc == OP_RW /* good for debug || arg->acc == OP_INC*/) &&
      (dat->dirtybit == 1)) {

    halo_list imp_exec_list = OP_import_exec_list[dat->set->index];
    halo_list imp_nonexec_list = OP_import_nonexec_list[dat->set->index];

    halo_list exp_exec_list = OP_export_exec_list[dat->set->index];
    halo_list exp_nonexec_list = OP_export_nonexec_list[dat->set->index];

    //-------first exchange exec elements related to this data array--------

    //sanity checks
    if(compare_sets(imp_exec_list->set,dat->set) == 0)
    {
      printf("Error: Import list and set mismatch\n");
      MPI_Abort(OP_MPI_WORLD, 2);
    }
    if(compare_sets(exp_exec_list->set,dat->set) == 0)
    {
      printf("Error: Export list and set mismatch\n");
      MPI_Abort(OP_MPI_WORLD, 2);
    }

    gather_data_to_buffer(*arg, exp_exec_list, exp_nonexec_list);

    char *outptr_exec = NULL;
    char *outptr_nonexec = NULL;
    if (OP_gpu_direct) {
      outptr_exec = arg->dat->buffer_d;
      outptr_nonexec = arg->dat->buffer_d+exp_exec_list->size*arg->dat->size;
      cutilSafeCall(cudaDeviceSynchronize(  ));
    } else {
      cutilSafeCall( cudaMemcpy ( ((op_mpi_buffer)(dat->mpi_buffer))-> buf_exec,
          arg->dat->buffer_d, exp_exec_list->size*arg->dat->size, cudaMemcpyDeviceToHost ) );

      cutilSafeCall( cudaMemcpy ( ((op_mpi_buffer)(dat->mpi_buffer))-> buf_nonexec,
          arg->dat->buffer_d+exp_exec_list->size*arg->dat->size,
          exp_nonexec_list->size*arg->dat->size,
          cudaMemcpyDeviceToHost ) );

      cutilSafeCall(cudaDeviceSynchronize(  ));
      outptr_exec = ((op_mpi_buffer)(dat->mpi_buffer))-> buf_exec;
      outptr_nonexec = ((op_mpi_buffer)(dat->mpi_buffer))-> buf_nonexec;
    }

    for(int i=0; i<exp_exec_list->ranks_size; i++) {
      MPI_Isend(&outptr_exec[exp_exec_list->disps[i]*dat->size],
          dat->size*exp_exec_list->sizes[i],
          MPI_CHAR, exp_exec_list->ranks[i],
          dat->index, OP_MPI_WORLD,
          &((op_mpi_buffer)(dat->mpi_buffer))->
          s_req[((op_mpi_buffer)(dat->mpi_buffer))->s_num_req++]);
    }

    int init = dat->set->size*dat->size;
    char *ptr = NULL;
    for(int i=0; i < imp_exec_list->ranks_size; i++) {
      ptr = OP_gpu_direct ? &(dat->data_d[init+imp_exec_list->disps[i]*dat->size]) :
      &(dat->data[init+imp_exec_list->disps[i]*dat->size]);
      if (OP_gpu_direct && (strstr( arg->dat->type, ":soa")!= NULL  || (OP_auto_soa && arg->dat->dim > 1)))
        ptr = dat->buffer_d_r + imp_exec_list->disps[i]*dat->size;
      MPI_Irecv(ptr, dat->size*imp_exec_list->sizes[i],
          MPI_CHAR, imp_exec_list->ranks[i],
          dat->index, OP_MPI_WORLD,
          &((op_mpi_buffer)(dat->mpi_buffer))->
          r_req[((op_mpi_buffer)(dat->mpi_buffer))->r_num_req++]);
    }


    //-----second exchange nonexec elements related to this data array------
    //sanity checks
    if(compare_sets(imp_nonexec_list->set,dat->set) == 0) {
      printf("Error: Non-Import list and set mismatch");
      MPI_Abort(OP_MPI_WORLD, 2);
    }
    if(compare_sets(exp_nonexec_list->set,dat->set)==0) {
      printf("Error: Non-Export list and set mismatch");
      MPI_Abort(OP_MPI_WORLD, 2);
    }

    for(int i=0; i<exp_nonexec_list->ranks_size; i++) {
      MPI_Isend(&outptr_nonexec[exp_nonexec_list->disps[i]*dat->size],
          dat->size*exp_nonexec_list->sizes[i],
          MPI_CHAR, exp_nonexec_list->ranks[i],
          dat->index, OP_MPI_WORLD,
          &((op_mpi_buffer)(dat->mpi_buffer))->
          s_req[((op_mpi_buffer)(dat->mpi_buffer))->s_num_req++]);
    }

    int nonexec_init = (dat->set->size+imp_exec_list->size)*dat->size;
    for(int i=0; i<imp_nonexec_list->ranks_size; i++) {
      ptr = OP_gpu_direct ? &(dat->data_d[nonexec_init+imp_nonexec_list->disps[i]*dat->size]) :
      &(dat->data[nonexec_init+imp_nonexec_list->disps[i]*dat->size]);
      if (OP_gpu_direct && (strstr( arg->dat->type, ":soa")!= NULL || (OP_auto_soa && arg->dat->dim > 1)))
        ptr = dat->buffer_d_r + (imp_exec_list->size+imp_exec_list->disps[i])*dat->size;
      MPI_Irecv(ptr, dat->size*imp_nonexec_list->sizes[i],
          MPI_CHAR, imp_nonexec_list->ranks[i],
          dat->index, OP_MPI_WORLD,
          &((op_mpi_buffer)(dat->mpi_buffer))->
          r_req[((op_mpi_buffer)(dat->mpi_buffer))->r_num_req++]);
    }

    //clear dirty bit
    dat->dirtybit = 0;
    arg->sent = 1;
  }
}

void op_exchange_halo_partial_cuda(op_arg* arg, int exec_flag)
{
  op_dat dat = arg->dat;

  if(arg->sent == 1)
  {
    printf("Error: Halo exchange already in flight for dat %s\n", dat->name);
    fflush(stdout);
    MPI_Abort(OP_MPI_WORLD, 2);
  }

  //For a directly accessed op_dat do not do halo exchanges if not executing over
  //redundant compute block
  if (exec_flag == 0 && arg->idx == -1) return;

  arg->sent = 0; //reset flag
  //need to exchange both direct and indirect data sets if they are dirty
  if((arg->opt) && (arg->acc == OP_READ || arg->acc == OP_RW /* good for debug || arg->acc == OP_INC*/) &&
      (dat->dirtybit == 1)) {

    halo_list imp_nonexec_list = OP_import_nonexec_permap[arg->map->index];
    halo_list exp_nonexec_list = OP_export_nonexec_permap[arg->map->index];

    //-------first exchange exec elements related to this data array--------

    //sanity checks
    if(compare_sets(imp_nonexec_list->set,dat->set) == 0)
    {
      printf("Error: Import list and set mismatch\n");
      MPI_Abort(OP_MPI_WORLD, 2);
    }
    if(compare_sets(exp_nonexec_list->set,dat->set) == 0)
    {
      printf("Error: Export list and set mismatch\n");
      MPI_Abort(OP_MPI_WORLD, 2);
    }

    gather_data_to_buffer_partial(*arg, exp_nonexec_list);

    char *outptr_nonexec = NULL;
    if (OP_gpu_direct) {
      outptr_nonexec = arg->dat->buffer_d;
      cutilSafeCall(cudaDeviceSynchronize(  ));
    } else {
      cutilSafeCall( cudaMemcpy ( ((op_mpi_buffer)(dat->mpi_buffer))-> buf_nonexec,
          arg->dat->buffer_d, exp_nonexec_list->size*arg->dat->size, cudaMemcpyDeviceToHost ) );

      cutilSafeCall(cudaDeviceSynchronize(  ));
      outptr_nonexec = ((op_mpi_buffer)(dat->mpi_buffer))-> buf_nonexec;
    }

    //-----second exchange nonexec elements related to this data array------
    //sanity checks
    if(compare_sets(imp_nonexec_list->set,dat->set) == 0) {
      printf("Error: Non-Import list and set mismatch");
      MPI_Abort(OP_MPI_WORLD, 2);
    }
    if(compare_sets(exp_nonexec_list->set,dat->set)==0) {
      printf("Error: Non-Export list and set mismatch");
      MPI_Abort(OP_MPI_WORLD, 2);
    }

    for(int i=0; i<exp_nonexec_list->ranks_size; i++) {
      MPI_Isend(&outptr_nonexec[exp_nonexec_list->disps[i]*dat->size],
          dat->size*exp_nonexec_list->sizes[i],
          MPI_CHAR, exp_nonexec_list->ranks[i],
          dat->index, OP_MPI_WORLD,
          &((op_mpi_buffer)(dat->mpi_buffer))->
          s_req[((op_mpi_buffer)(dat->mpi_buffer))->s_num_req++]);
    }

    int nonexec_init = OP_export_nonexec_permap[arg->map->index]->size;
    for(int i=0; i<imp_nonexec_list->ranks_size; i++) {
      char *ptr = OP_gpu_direct ? &arg->dat->buffer_d[(nonexec_init+imp_nonexec_list->disps[i])*dat->size] :
          &((op_mpi_buffer)(dat->mpi_buffer))->
            buf_nonexec[(nonexec_init+imp_nonexec_list->disps[i])*dat->size];
      MPI_Irecv(ptr, dat->size*imp_nonexec_list->sizes[i],
          MPI_CHAR, imp_nonexec_list->ranks[i],
          dat->index, OP_MPI_WORLD,
          &((op_mpi_buffer)(dat->mpi_buffer))->
          r_req[((op_mpi_buffer)(dat->mpi_buffer))->r_num_req++]);
    }

    arg->sent = 1;
  }
}

void op_exchange_halo(op_arg* arg, int exec_flag)
{
  op_dat dat = arg->dat;

  if (exec_flag == 0 && arg->idx == -1) return;
  if (arg->opt == 0) return;

  if(arg->sent == 1)
  {
    printf("Error: Halo exchange already in flight for dat %s\n", dat->name);
    fflush(stdout);
    MPI_Abort(OP_MPI_WORLD, 2);
  }

  //need to exchange both direct and indirect data sets if they are dirty
  if((arg->acc == OP_READ || arg->acc == OP_RW /* good for debug || arg->acc == OP_INC*/) &&
     (dat->dirtybit == 1))
  {
    //printf("Exchanging Halo of data array %10s\n",dat->name);
    halo_list imp_exec_list = OP_import_exec_list[dat->set->index];
    halo_list imp_nonexec_list = OP_import_nonexec_list[dat->set->index];

    halo_list exp_exec_list = OP_export_exec_list[dat->set->index];
    halo_list exp_nonexec_list = OP_export_nonexec_list[dat->set->index];

    //-------first exchange exec elements related to this data array--------

    //sanity checks
    if(compare_sets(imp_exec_list->set,dat->set) == 0)
    {
      printf("Error: Import list and set mismatch\n");
      MPI_Abort(OP_MPI_WORLD, 2);
    }
    if(compare_sets(exp_exec_list->set,dat->set) == 0)
    {
      printf("Error: Export list and set mismatch\n");
      MPI_Abort(OP_MPI_WORLD, 2);
    }

    int set_elem_index;
    for(int i=0; i<exp_exec_list->ranks_size; i++) {
      for(int j = 0; j < exp_exec_list->sizes[i]; j++)
      {
        set_elem_index = exp_exec_list->list[exp_exec_list->disps[i]+j];
        memcpy(&((op_mpi_buffer)(dat->mpi_buffer))->
          buf_exec[exp_exec_list->disps[i]*dat->size+j*dat->size],
          (void *)&dat->data[dat->size*(set_elem_index)],dat->size);
      }
      MPI_Isend(&((op_mpi_buffer)(dat->mpi_buffer))->
          buf_exec[exp_exec_list->disps[i]*dat->size],
          dat->size*exp_exec_list->sizes[i],
          MPI_CHAR, exp_exec_list->ranks[i],
          dat->index, OP_MPI_WORLD,
          &((op_mpi_buffer)(dat->mpi_buffer))->
          s_req[((op_mpi_buffer)(dat->mpi_buffer))->s_num_req++]);
    }


    int init = dat->set->size*dat->size;
    for(int i=0; i < imp_exec_list->ranks_size; i++) {
      MPI_Irecv(&(dat->data[init+imp_exec_list->disps[i]*dat->size]),
          dat->size*imp_exec_list->sizes[i],
          MPI_CHAR, imp_exec_list->ranks[i],
          dat->index, OP_MPI_WORLD,
          &((op_mpi_buffer)(dat->mpi_buffer))->
          r_req[((op_mpi_buffer)(dat->mpi_buffer))->r_num_req++]);
    }

    //-----second exchange nonexec elements related to this data array------
    //sanity checks
    if(compare_sets(imp_nonexec_list->set,dat->set) == 0)
    {
      printf("Error: Non-Import list and set mismatch");
      MPI_Abort(OP_MPI_WORLD, 2);
    }
    if(compare_sets(exp_nonexec_list->set,dat->set)==0)
    {
      printf("Error: Non-Export list and set mismatch");
      MPI_Abort(OP_MPI_WORLD, 2);
    }


    for(int i=0; i<exp_nonexec_list->ranks_size; i++) {
      for(int j = 0; j < exp_nonexec_list->sizes[i]; j++)
      {
        set_elem_index = exp_nonexec_list->list[exp_nonexec_list->disps[i]+j];
        memcpy(&((op_mpi_buffer)(dat->mpi_buffer))->
            buf_nonexec[exp_nonexec_list->disps[i]*dat->size+j*dat->size],
            (void *)&dat->data[dat->size*(set_elem_index)],dat->size);
      }
      MPI_Isend(&((op_mpi_buffer)(dat->mpi_buffer))->
          buf_nonexec[exp_nonexec_list->disps[i]*dat->size],
          dat->size*exp_nonexec_list->sizes[i],
          MPI_CHAR, exp_nonexec_list->ranks[i],
          dat->index, OP_MPI_WORLD,
          &((op_mpi_buffer)(dat->mpi_buffer))->
          s_req[((op_mpi_buffer)(dat->mpi_buffer))->s_num_req++]);
    }

    int nonexec_init = (dat->set->size+imp_exec_list->size)*dat->size;
    for(int i=0; i<imp_nonexec_list->ranks_size; i++) {
      MPI_Irecv(&(dat->data[nonexec_init+imp_nonexec_list->disps[i]*dat->size]),
          dat->size*imp_nonexec_list->sizes[i],
          MPI_CHAR, imp_nonexec_list->ranks[i],
          dat->index, OP_MPI_WORLD,
          &((op_mpi_buffer)(dat->mpi_buffer))->
          r_req[((op_mpi_buffer)(dat->mpi_buffer))->r_num_req++]);
    }
    //clear dirty bit
    dat->dirtybit = 0;
    arg->sent = 1;
  }
}


void op_exchange_halo_partial(op_arg* arg, int exec_flag)
{
  op_dat dat = arg->dat;

  if (arg->opt == 0) return;

  if(arg->sent == 1)
  {
    printf("Error: Halo exchange already in flight for dat %s\n", dat->name);
    fflush(stdout);
    MPI_Abort(OP_MPI_WORLD, 2);
  }
  arg->sent = 0; //reset flag

  //need to exchange indirect data sets if they are dirty
  if((arg->acc == OP_READ || arg->acc == OP_RW /* good for debug || arg->acc == OP_INC*/) &&
     (dat->dirtybit == 1))
  {
    int rank;
    MPI_Comm_rank(OP_MPI_WORLD, &rank);
    halo_list imp_nonexec_list = OP_import_nonexec_permap[arg->map->index];
    halo_list exp_nonexec_list = OP_export_nonexec_permap[arg->map->index];
    //-------exchange nonexec elements related to this data array and map--------

    //sanity checks
    if(compare_sets(imp_nonexec_list->set,dat->set) == 0)
    {
      printf("Error: Import list and set mismatch\n");
      MPI_Abort(OP_MPI_WORLD, 2);
    }
    if(compare_sets(exp_nonexec_list->set,dat->set) == 0)
    {
      printf("Error: Export list and set mismatch\n");
      MPI_Abort(OP_MPI_WORLD, 2);
    }

    int set_elem_index;
    for(int i=0; i<exp_nonexec_list->ranks_size; i++) {
      for(int j = 0; j < exp_nonexec_list->sizes[i]; j++)
      {
        set_elem_index = exp_nonexec_list->list[exp_nonexec_list->disps[i]+j];
        memcpy(&((op_mpi_buffer)(dat->mpi_buffer))->
          buf_nonexec[exp_nonexec_list->disps[i]*dat->size+j*dat->size],
          (void *)&dat->data[dat->size*(set_elem_index)],dat->size);
      }
      MPI_Isend(&((op_mpi_buffer)(dat->mpi_buffer))->
          buf_nonexec[exp_nonexec_list->disps[i]*dat->size],
          dat->size*exp_nonexec_list->sizes[i],
          MPI_CHAR, exp_nonexec_list->ranks[i],
          dat->index, OP_MPI_WORLD,
          &((op_mpi_buffer)(dat->mpi_buffer))->
          s_req[((op_mpi_buffer)(dat->mpi_buffer))->s_num_req++]);
    }

    int init = exp_nonexec_list->size;
    for(int i=0; i < imp_nonexec_list->ranks_size; i++) {
      MPI_Irecv(&((op_mpi_buffer)(dat->mpi_buffer))->
          buf_nonexec[(init+imp_nonexec_list->disps[i])*dat->size],
          dat->size*imp_nonexec_list->sizes[i],
          MPI_CHAR, imp_nonexec_list->ranks[i],
          dat->index, OP_MPI_WORLD,
          &((op_mpi_buffer)(dat->mpi_buffer))->
          r_req[((op_mpi_buffer)(dat->mpi_buffer))->r_num_req++]);
    }
    //note that we are not settinging the dirtybit to 0, since it's not a full exchange
    arg->sent = 1;
  }
}

void op_wait_all_cuda(op_arg* arg)
{
  if(arg->opt && arg->argtype == OP_ARG_DAT && arg->sent == 1)
  {
    op_dat dat = arg->dat;
    MPI_Waitall(((op_mpi_buffer)(dat->mpi_buffer))->s_num_req,
      ((op_mpi_buffer)(dat->mpi_buffer))->s_req,
      MPI_STATUSES_IGNORE );
    MPI_Waitall(((op_mpi_buffer)(dat->mpi_buffer))->r_num_req,
      ((op_mpi_buffer)(dat->mpi_buffer))->r_req,
      MPI_STATUSES_IGNORE );
    ((op_mpi_buffer)(dat->mpi_buffer))->s_num_req = 0;
    ((op_mpi_buffer)(dat->mpi_buffer))->r_num_req = 0;

    if (arg->map != OP_ID && OP_map_partial_exchange[arg->map->index]) {
      halo_list imp_nonexec_list = OP_import_nonexec_permap[arg->map->index];
      int nonexec_init = OP_export_nonexec_permap[arg->map->index]->size;;
      if (OP_gpu_direct == 0)
        cutilSafeCall( cudaMemcpyAsync( dat->buffer_d + nonexec_init*dat->size,
          &((op_mpi_buffer)(dat->mpi_buffer))->buf_nonexec[nonexec_init*dat->size],
          imp_nonexec_list->size * dat->size, cudaMemcpyHostToDevice, 0 ) );
      scatter_data_from_buffer_partial(*arg);
    } else {
      if (OP_gpu_direct == 0) {
        if (strstr( arg->dat->type, ":soa")!= NULL || (OP_auto_soa && arg->dat->dim > 1))
        {
          int init = dat->set->size*dat->size;
          int size = (dat->set->exec_size+dat->set->nonexec_size)*dat->size;
          cutilSafeCall( cudaMemcpyAsync( dat->buffer_d_r, dat->data + init,
            size, cudaMemcpyHostToDevice, 0 ) );
          scatter_data_from_buffer(*arg);
        }
        else{
          int init = dat->set->size*dat->size;
          cutilSafeCall( cudaMemcpyAsync( dat->data_d + init, dat->data + init,
            (OP_import_exec_list[dat->set->index]->size+
            OP_import_nonexec_list[dat->set->index]->size)*arg->dat->size,
            cudaMemcpyHostToDevice, 0 ) );
        }
        } else if (strstr( arg->dat->type, ":soa")!= NULL || (OP_auto_soa && arg->dat->dim > 1))
          scatter_data_from_buffer(*arg);
      }
    arg->sent = 2; //set flag to indicate completed comm
  }

}

void op_wait_all(op_arg* arg)
{
  if(arg->opt && arg->argtype == OP_ARG_DAT && arg->sent == 1)
  {
    op_dat dat = arg->dat;
    MPI_Waitall(((op_mpi_buffer)(dat->mpi_buffer))->s_num_req,
      ((op_mpi_buffer)(dat->mpi_buffer))->s_req,
      MPI_STATUSES_IGNORE );
    MPI_Waitall(((op_mpi_buffer)(dat->mpi_buffer))->r_num_req,
      ((op_mpi_buffer)(dat->mpi_buffer))->r_req,
      MPI_STATUSES_IGNORE );
    ((op_mpi_buffer)(dat->mpi_buffer))->s_num_req = 0;
    ((op_mpi_buffer)(dat->mpi_buffer))->r_num_req = 0;
    if (arg->map != OP_ID && OP_map_partial_exchange[arg->map->index]) {
      halo_list imp_nonexec_list = OP_import_nonexec_permap[arg->map->index];
      int init = OP_export_nonexec_permap[arg->map->index]->size;
      char *buffer = &((op_mpi_buffer)(dat->mpi_buffer))->buf_nonexec[init*dat->size];
      for (int i = 0; i < imp_nonexec_list->size; i++) {
        int set_elem_index = imp_nonexec_list->list[i];
        memcpy((void *)&dat->data[dat->size*(set_elem_index)],
          &buffer[i*dat->size],dat->size);
      }
    }
  }
  arg->sent = 0;
}

void op_partition(const char* lib_name, const char* lib_routine,
  op_set prime_set, op_map prime_map, op_dat coords )
{
  partition(lib_name, lib_routine, prime_set, prime_map, coords );
  if (!OP_hybrid_gpu) return;

  for(int s = 0; s<OP_set_index; s++)
  {
    op_set set=OP_set_list[s];
    op_dat_entry *item;
    TAILQ_FOREACH(item, &OP_dat_list, entries) {
      op_dat dat = item->dat;

      if(dat->set->index == set->index)
          op_mv_halo_device(set, dat);
    }
  }

  for (int m = 0; m<OP_map_index; m++) {
    //Upload maps in transposed form
    op_map map = OP_map_list[m];
    int set_size = map->from->size+map->from->exec_size;
    int *temp_map = (int *)xmalloc(map->dim*set_size*sizeof(int));
    for (int i = 0; i < map->dim; i++) {
      for (int j = 0; j < set_size; j++) {
        temp_map[i*set_size + j] = map->map[map->dim*j+i];
      }
    }
    op_cpHostToDevice ( ( void ** ) &( map->map_d ),
                        ( void ** ) &( temp_map ), map->dim * set_size * sizeof(int) );
    free(temp_map);
  }

  op_mv_halo_list_device();

}

int op_is_root()
{
  int my_rank;
  MPI_Comm_rank(OP_MPI_WORLD,&my_rank);
  return (my_rank==MPI_ROOT);
}<|MERGE_RESOLUTION|>--- conflicted
+++ resolved
@@ -84,15 +84,10 @@
   printf("Trying to select a device\n");
 
   int rank;
-<<<<<<< HEAD
-  MPI_Comm_rank(OP_MPI_WORLD, &rank);
-  if (getenv("OMPI_COMM_WORLD_LOCAL_RANK")!=NULL) {
-=======
   MPI_Comm_rank(MPI_COMM_WORLD, &rank);
 
   //no need to ardcode this following, can be done via numawrap scripts
   /*if (getenv("OMPI_COMM_WORLD_LOCAL_RANK")!=NULL) {
->>>>>>> 5bd7e788
     rank = atoi(getenv("OMPI_COMM_WORLD_LOCAL_RANK"));
   } else if (getenv("MV2_COMM_WORLD_LOCAL_RANK")!=NULL) {
     rank = atoi(getenv("MV2_COMM_WORLD_LOCAL_RANK"));
