/*
 * Open source copyright declaration based on BSD open source template:
 * http://www.opensource.org/licenses/bsd-license.php
 *
 * This file is part of the OP2 distribution.
 *
 * Copyright (c) 2011, Mike Giles and others. Please see the AUTHORS file in
 * the main source directory for a full list of copyright holders.
 * All rights reserved.
 *
 * Redistribution and use in source and binary forms, with or without
 * modification, are permitted provided that the following conditions are met:
 *     * Redistributions of source code must retain the above copyright
 *       notice, this list of conditions and the following disclaimer.
 *     * Redistributions in binary form must reproduce the above copyright
 *       notice, this list of conditions and the following disclaimer in the
 *       documentation and/or other materials provided with the distribution.
 *     * The name of Mike Giles may not be used to endorse or promote products
 *       derived from this software without specific prior written permission.
 *
 * THIS SOFTWARE IS PROVIDED BY Mike Giles ''AS IS'' AND ANY
 * EXPRESS OR IMPLIED WARRANTIES, INCLUDING, BUT NOT LIMITED TO, THE IMPLIED
 * WARRANTIES OF MERCHANTABILITY AND FITNESS FOR A PARTICULAR PURPOSE ARE
 * DISCLAIMED. IN NO EVENT SHALL Mike Giles BE LIABLE FOR ANY
 * DIRECT, INDIRECT, INCIDENTAL, SPECIAL, EXEMPLARY, OR CONSEQUENTIAL DAMAGES
 * (INCLUDING, BUT NOT LIMITED TO, PROCUREMENT OF SUBSTITUTE GOODS OR SERVICES;
 * LOSS OF USE, DATA, OR PROFITS; OR BUSINESS INTERRUPTION) HOWEVER CAUSED AND
 * ON ANY THEORY OF LIABILITY, WHETHER IN CONTRACT, STRICT LIABILITY, OR TORT
 * (INCLUDING NEGLIGENCE OR OTHERWISE) ARISING IN ANY WAY OUT OF THE USE OF THIS
 * SOFTWARE, EVEN IF ADVISED OF THE POSSIBILITY OF SUCH DAMAGE.
 */

#include <mpi.h>

#include <op_lib_c.h>
#include <op_lib_mpi.h>
#include <op_util.h>
#include <vector>
#include <algorithm>
#include <numeric>

MPI_Comm OP_MPI_IO_WORLD;

void _mpi_allgather(int *l, int *g, int size, int *recevcnts, int *displs,
                    MPI_Comm comm) {
  MPI_Allgatherv(l, size, MPI_INT, g, recevcnts, displs, MPI_INT, comm);
}

void _mpi_allgather(float *l, float *g, int size, int *recevcnts, int *displs,
                    MPI_Comm comm) {
  MPI_Allgatherv(l, size, MPI_FLOAT, g, recevcnts, displs, MPI_FLOAT, comm);
}

void _mpi_allgather(double *l, double *g, int size, int *recevcnts, int *displs,
                    MPI_Comm comm) {
  MPI_Allgatherv(l, size, MPI_DOUBLE, g, recevcnts, displs, MPI_DOUBLE, comm);
}

void _mpi_gather(int *l, int *g, int size, int *recevcnts, int *displs,
                 MPI_Comm comm) {
  MPI_Gatherv(l, size, MPI_INT, g, recevcnts, displs, MPI_INT, MPI_ROOT, comm);
}

void _mpi_gather(float *l, float *g, int size, int *recevcnts, int *displs,
                 MPI_Comm comm) {
  MPI_Gatherv(l, size, MPI_FLOAT, g, recevcnts, displs, MPI_FLOAT, MPI_ROOT,
              comm);
}

void _mpi_gather(double *l, double *g, int size, int *recevcnts, int *displs,
                 MPI_Comm comm) {
  MPI_Gatherv(l, size, MPI_DOUBLE, g, recevcnts, displs, MPI_DOUBLE, MPI_ROOT,
              comm);
}

template <typename T>
void gather_data_hdf5(op_dat dat, char *usr_ptr, int low, int high) {
  // create new communicator
  int my_rank, comm_size;
  MPI_Comm_dup(OP_MPI_WORLD, &OP_MPI_IO_WORLD);
  MPI_Comm_rank(OP_MPI_IO_WORLD, &my_rank);
  MPI_Comm_size(OP_MPI_IO_WORLD, &comm_size);

  // compute local number of elements in dat
  int count = dat->set->size;

  T *l_array = (T *)xmalloc(dat->dim * (count) * sizeof(T));
  memcpy(l_array, (void *)&(dat->data[0]), (size_t)dat->size * count);
  int l_size = count;
  size_t elem_size = dat->dim;
  int *recevcnts = (int *)xmalloc(comm_size * sizeof(int));
  int *displs = (int *)xmalloc(comm_size * sizeof(int));
  int disp = 0;
  T *g_array = 0;

  MPI_Allgather(&l_size, 1, MPI_INT, recevcnts, 1, MPI_INT, OP_MPI_IO_WORLD);

  int g_size = 0;
  for (int i = 0; i < comm_size; i++) {
    g_size += recevcnts[i];
    recevcnts[i] = elem_size * recevcnts[i];
  }
  for (int i = 0; i < comm_size; i++) {
    displs[i] = disp;
    disp = disp + recevcnts[i];
  }

  g_array = (T *)xmalloc(elem_size * g_size * sizeof(T));

  // need to all-gather dat->data and copy this to the memory block pointed by
  // usr_ptr
  _mpi_allgather(l_array, g_array, l_size * elem_size, recevcnts, displs,
                 OP_MPI_IO_WORLD);

  if (low < 0 || high > g_size - 1) {
    printf("op_fetch_data: Indices not within range of elements held in %s\n",
           dat->name);
    MPI_Abort(OP_MPI_IO_WORLD, -1);
  }
  memcpy((void *)usr_ptr, (void *)&g_array[low * (size_t)dat->size],
         (high + 1) * (size_t)dat->size);

  free(l_array);
  free(recevcnts);
  free(displs);
  free(g_array);
  MPI_Comm_free(&OP_MPI_IO_WORLD);
}

void checked_write(int v, const char *file_name) {
  if (v) {
    printf("error writing to %s\n", file_name);
    MPI_Abort(OP_MPI_IO_WORLD, -1);
  }
}

template <typename T>
void write_bin(FILE *fp, int g_size, int elem_size, T *g_array,
               const char *file_name) {
  checked_write(fwrite(&g_size, sizeof(int), 1, fp) < 1, file_name);
  checked_write(fwrite(&elem_size, sizeof(int), 1, fp) < 1, file_name);

  for (int i = 0; i < g_size; i++)
    checked_write(fwrite(&g_array[i * elem_size], sizeof(T), elem_size, fp) <
                      (size_t)elem_size,
                  file_name);
}

template <typename T, const char *fmt>
void write_txt(FILE *fp, int g_size, int elem_size, T *g_array,
               const char *file_name) {
  checked_write(fprintf(fp, "%d %d\n", g_size, elem_size) < 0, file_name);

  for (int i = 0; i < g_size; i++) {
    for (int j = 0; j < elem_size; j++)
      checked_write(fprintf(fp, fmt, g_array[i * elem_size + j]) < 0,
                    file_name);
    fprintf(fp, "\n");
  }
}

template <typename T, void (*F)(FILE *, int, int, T *, const char *)>
void write_file(op_dat dat, const char *file_name) {
  // create new communicator for output
  int rank, comm_size;
  MPI_Comm_dup(OP_MPI_WORLD, &OP_MPI_IO_WORLD);
  MPI_Comm_rank(OP_MPI_IO_WORLD, &rank);
  MPI_Comm_size(OP_MPI_IO_WORLD, &comm_size);

  // compute local number of elements in dat
  int count = dat->set->size;

  T *l_array = (T *)xmalloc(dat->dim * (count) * sizeof(T));
  memcpy(l_array, (void *)&(dat->data[0]), (size_t)dat->size * count);

  int l_size = count;
  int elem_size = dat->dim;
  int *recevcnts = (int *)xmalloc(comm_size * sizeof(int));
  int *displs = (int *)xmalloc(comm_size * sizeof(int));
  int disp = 0;
  T *g_array = 0;

  MPI_Allgather(&l_size, 1, MPI_INT, recevcnts, 1, MPI_INT, OP_MPI_IO_WORLD);

  int g_size = 0;
  for (int i = 0; i < comm_size; i++) {
    g_size += recevcnts[i];
    recevcnts[i] = elem_size * recevcnts[i];
  }
  for (int i = 0; i < comm_size; i++) {
    displs[i] = disp;
    disp = disp + recevcnts[i];
  }
  if (rank == MPI_ROOT)
    g_array = (T *)xmalloc(elem_size * g_size * sizeof(T));
  _mpi_gather(l_array, g_array, l_size * elem_size, recevcnts, displs,
              OP_MPI_IO_WORLD);

  if (rank == MPI_ROOT) {
    FILE *fp;
    if ((fp = fopen(file_name, "w")) == NULL) {
      printf("can't open file %s\n", file_name);
      MPI_Abort(OP_MPI_IO_WORLD, -1);
    }

    // Write binary or text as requested by the caller
    F(fp, g_size, elem_size, g_array, file_name);

    fclose(fp);
    free(g_array);
  }

  free(l_array);
  free(recevcnts);
  free(displs);
  MPI_Comm_free(&OP_MPI_IO_WORLD);
}

/*******************************************************************************
* Routine to fetch data from an op_dat to user allocated memory block under hdf5
* -- placed in op_mpi_core.c as this routine does not use any hdf5 functions
*******************************************************************************/

void fetch_data_hdf5(op_dat dat, char *usr_ptr, int low, int high) {
  if (strcmp(dat->type, "double") == 0)
    gather_data_hdf5<double>(dat, usr_ptr, low, high);
  else if (strcmp(dat->type, "float") == 0)
    gather_data_hdf5<float>(dat, usr_ptr, low, high);
  else if (strcmp(dat->type, "int") == 0)
    gather_data_hdf5<int>(dat, usr_ptr, low, high);
  else
    printf("Unknown type %s, cannot error in fetch_data_hdf5() \n", dat->type);
}

/*******************************************************************************
 * Write a op_dat to a named ASCI file
 *******************************************************************************/

extern const char fmt_double[] = "%f ";
extern const char fmt_float[] = "%f ";
extern const char fmt_int[] = "%d ";

void print_dat_to_txtfile_mpi(op_dat dat, const char *file_name) {
  if (strcmp(dat->type, "double") == 0)
    write_file<double, write_txt<double, fmt_double> >(dat, file_name);
  else if (strcmp(dat->type, "float") == 0)
    write_file<float, write_txt<float, fmt_float> >(dat, file_name);
  else if (strcmp(dat->type, "int") == 0)
    write_file<int, write_txt<int, fmt_int> >(dat, file_name);
  else
    printf("Unknown type %s, cannot be written to file %s\n", dat->type,
           file_name);
}

/*******************************************************************************
 * Write a op_dat to a named Binary file
 *******************************************************************************/

void print_dat_to_binfile_mpi(op_dat dat, const char *file_name) {
  if (strcmp(dat->type, "double") == 0)
    write_file<double, write_bin<double> >(dat, file_name);
  else if (strcmp(dat->type, "float") == 0)
    write_file<float, write_bin<float> >(dat, file_name);
  else if (strcmp(dat->type, "int") == 0)
    write_file<int, write_bin<int> >(dat, file_name);
  else
    printf("Unknown type %s, cannot be written to file %s\n", dat->type,
           file_name);
}

void gather_data_to_buffer_ptr_cuda(op_arg arg, halo_list eel, halo_list enl, char *buffer, 
                               std::vector<int>& neigh_list, std::vector<unsigned>& neigh_offsets);
void scatter_data_from_buffer_ptr_cuda(op_arg arg, halo_list iel, halo_list inl, char *buffer, 
                               std::vector<int>& neigh_list, std::vector<unsigned>& neigh_offsets);

void gather_data_to_buffer_ptr(op_arg arg, halo_list eel, halo_list enl, char *buffer, 
                               std::vector<int>& neigh_list, std::vector<unsigned>& neigh_offsets) {

  for (int i = 0; i < eel->ranks_size; i++) {
    int dest_rank = eel->ranks[i];
    int buf_rankpos = std::distance(neigh_list.begin(),std::lower_bound(neigh_list.begin(), neigh_list.end(), dest_rank));
    unsigned buf_pos = neigh_offsets[buf_rankpos];
    for (int j = 0; j < eel->sizes[i]; j++) {
      unsigned set_elem_index = eel->list[eel->disps[i] + j];
      memcpy(&buffer[buf_pos + j * (size_t)arg.dat->size],
               (void *)&arg.dat->data[(size_t)arg.dat->size * (set_elem_index)], arg.dat->size);
    }
    neigh_offsets[buf_rankpos] += eel->sizes[i] * (size_t)arg.dat->size;
  }
  for (int i = 0; i < enl->ranks_size; i++) {
    int dest_rank = enl->ranks[i];
    int buf_rankpos = std::distance(neigh_list.begin(),std::lower_bound(neigh_list.begin(), neigh_list.end(), dest_rank));
    unsigned buf_pos = neigh_offsets[buf_rankpos];
    for (int j = 0; j < enl->sizes[i]; j++) {
      unsigned set_elem_index = enl->list[enl->disps[i] + j];
      memcpy(&buffer[buf_pos + j * (size_t)arg.dat->size],
               (void *)&arg.dat->data[(size_t)arg.dat->size * (set_elem_index)], arg.dat->size);
    }
    neigh_offsets[buf_rankpos] += enl->sizes[i] * (size_t)arg.dat->size;
  }
}

void scatter_data_from_buffer_ptr(op_arg arg, halo_list iel, halo_list inl, char *buffer, 
                               std::vector<int>& neigh_list, std::vector<unsigned>& neigh_offsets) {

  for (int i = 0; i < iel->ranks_size; i++) {
    int dest_rank = iel->ranks[i];
    int buf_rankpos = std::distance(neigh_list.begin(),std::lower_bound(neigh_list.begin(), neigh_list.end(), dest_rank));
    unsigned buf_pos = neigh_offsets[buf_rankpos];
    for (int j = 0; j < iel->sizes[i]; j++) {
      // if (*(double*)&arg.dat->data[arg.dat->size * (arg.dat->set->size + iel->disps[i] + j)] !=
      //     *(double*)&buffer[buf_pos + j * arg.dat->size])
      //     printf("Mismatch\n");
      memcpy((void *)&arg.dat->data[(size_t)arg.dat->size * (arg.dat->set->size + iel->disps[i] + j)], 
              &buffer[buf_pos + j * (size_t)arg.dat->size], arg.dat->size);
    }
    neigh_offsets[buf_rankpos] += iel->sizes[i] * (size_t)arg.dat->size;
  }
  for (int i = 0; i < inl->ranks_size; i++) {
    int dest_rank = inl->ranks[i];
    int buf_rankpos = std::distance(neigh_list.begin(),std::lower_bound(neigh_list.begin(), neigh_list.end(), dest_rank));
    unsigned buf_pos = neigh_offsets[buf_rankpos];
    for (int j = 0; j < inl->sizes[i]; j++) {
      // if (*(double*)&arg.dat->data[arg.dat->size * (arg.dat->set->size + iel->size + inl->disps[i] + j)] !=
      //     *(double*)&buffer[buf_pos + j * arg.dat->size])
      //     printf("Mismatch2\n");
      memcpy((void *)&arg.dat->data[(size_t)arg.dat->size * (arg.dat->set->size + iel->size + inl->disps[i] + j)], 
              &buffer[buf_pos + j * (size_t)arg.dat->size], (size_t)arg.dat->size);
    }
    neigh_offsets[buf_rankpos] += inl->sizes[i] * (size_t)arg.dat->size;
  }
}

std::vector<unsigned> partial_flags;
std::vector<unsigned> send_sizes;
std::vector<unsigned> recv_sizes;
std::vector<int>      send_neigh_list;
std::vector<int>      recv_neigh_list;
std::vector<unsigned> send_offsets;
std::vector<unsigned> recv_offsets;
std::vector<MPI_Request> send_requests;
std::vector<MPI_Request> recv_requests;
char *send_buffer_host = NULL;
char *send_buffer_device = NULL;
char *recv_buffer_host = NULL;
char *recv_buffer_device = NULL;
int op2_grp_counter = 0;
int op2_grp_tag = 1234;

extern "C" int op_mpi_halo_exchanges_grouped(op_set set, int nargs, op_arg *args, int device) {
  int size = set->size;
  int direct_flag = 1;

  if (OP_diags > 0) {
    int dummy;
    for (int n = 0; n < nargs; n++)
      op_arg_check(set, n, args[n], &dummy, "halo_exchange_grouped cuda");
  }

  for (int n = 0; n < nargs; n++) {
    if (device == 2 && args[n].opt && args[n].argtype == OP_ARG_DAT &&
        args[n].dat->dirty_hd == 1) { //Running on device, but dirty on host
      op_upload_dat(args[n].dat);
      args[n].dat->dirty_hd = 0;
    }
    if (device == 1 && args[n].opt && args[n].argtype == OP_ARG_DAT &&
        args[n].dat->dirty_hd == 2) { //Running on host, but dirty on device
      op_download_dat(args[n].dat);
      args[n].dat->dirty_hd = 0;
    }
  }

  // check if this is a direct loop
  for (int n = 0; n < nargs; n++)
    if (args[n].opt && args[n].argtype == OP_ARG_DAT && args[n].idx != -1)
      direct_flag = 0;

/*  printf("Name: %s, %s, set: %s(%d)\n", OP_kernels[OP_kern_curr].name, direct_flag ? "direct": "indirect", set->name, set->index);
  for (int n = 0; n < nargs; n++) {
    if (args[n].opt && args[n].argtype == OP_ARG_DAT)
      printf("\t%s(%d), %s, %d\n", args[n].dat->name, args[n].dat->index, args[n].idx == -1 ? "OP_ID":args[n].map->name,args[n].acc);
  }*/
  if (direct_flag == 1)
    return size;

  // not a direct loop ...
  int exec_flag = 0;
  for (int n = 0; n < nargs; n++) {
    if (args[n].opt && args[n].idx != -1 && args[n].acc != OP_READ) {
      size = set->size + set->exec_size;
      exec_flag = 1;
    }
  }

  double c1,c2,t1,t2;
  op_timers_core(&c1, &t1);
  partial_flags.resize(nargs);
  // Fire off any partial halo exchanges that apply
  for (int n = 0; n < nargs; n++) {
    partial_flags[n] = 0;
    if (args[n].opt && args[n].argtype == OP_ARG_DAT) {
      if (args[n].map != OP_ID) {
        // Check if dat-map combination was already done or if there is a
        // mismatch (same dat, diff map)
        int found = 0;
        int fallback = 0;
        for (int m = 0; m < nargs; m++) {
          if (m < n && args[n].dat == args[m].dat && args[n].map == args[m].map) {
            partial_flags[n] = partial_flags[m]==1?2:0;
            found = 1;
          } else if (args[n].dat == args[m].dat && args[n].map != args[m].map)
            fallback = 1;
        }
        // If there was a map mismatch with other argument, do full halo
        // exchange
        if (fallback) continue;
        else if (!found) { // Otherwise, if partial halo exchange is enabled for
                           // this map, do it
          if (OP_map_partial_exchange[args[n].map->index]) {
            partial_flags[n] = 1;
            if (device == 1)
              op_exchange_halo_partial(&args[n], exec_flag);
            else if (device == 2)
              op_exchange_halo_partial_cuda(&args[n], exec_flag);
          }
        }
      }
    }
  }
  std::vector<int> sets;
  sets.resize(0);
  send_sizes.resize(0);
  recv_sizes.resize(0);
  send_neigh_list.resize(0);
  recv_neigh_list.resize(0);
  
  for (int n = 0; n < nargs; n++) {
    if (args[n].opt && args[n].argtype == OP_ARG_DAT && args[n].dat->dirtybit == 1 && (args[n].acc == OP_READ || args[n].acc == OP_RW) && partial_flags[n] == 0) {
      if ( args[n].idx == -1 && exec_flag == 0) continue; 

      //flag, so same dat not checked again
      args[n].dat->dirtybit = 2;

      //list of sets on which we have data accessed, and list of MPI neighbors
      if (std::find(sets.begin(), sets.end(), args[n].dat->set->index)== sets.end()) {
        sets.push_back(args[n].dat->set->index);
        //receive neighbors
        halo_list imp_exec_list = OP_import_exec_list[args[n].dat->set->index];
        for (int i = 0; i < imp_exec_list->ranks_size; i++)
          if (std::find(recv_neigh_list.begin(), recv_neigh_list.end(), imp_exec_list->ranks[i])== recv_neigh_list.end()) {
            recv_neigh_list.push_back(imp_exec_list->ranks[i]);
            recv_sizes.push_back(0);
          }
        halo_list imp_nonexec_list = OP_import_nonexec_list[args[n].dat->set->index];
        for (int i = 0; i < imp_nonexec_list->ranks_size; i++)
          if (std::find(recv_neigh_list.begin(), recv_neigh_list.end(), imp_nonexec_list->ranks[i])== recv_neigh_list.end()) {
            recv_neigh_list.push_back(imp_nonexec_list->ranks[i]);
            recv_sizes.push_back(0);
          }

        //send neighbors
        halo_list exp_exec_list = OP_export_exec_list[args[n].dat->set->index];
        for (int i = 0; i < exp_exec_list->ranks_size; i++)
          if (std::find(send_neigh_list.begin(), send_neigh_list.end(), exp_exec_list->ranks[i])== send_neigh_list.end()) {
            send_neigh_list.push_back(exp_exec_list->ranks[i]);
            send_sizes.push_back(0);
          }
        halo_list exp_nonexec_list = OP_export_nonexec_list[args[n].dat->set->index];
        for (int i = 0; i < exp_nonexec_list->ranks_size; i++)
          if (std::find(send_neigh_list.begin(), send_neigh_list.end(), exp_nonexec_list->ranks[i])== send_neigh_list.end()) {
            send_neigh_list.push_back(exp_nonexec_list->ranks[i]);
            send_sizes.push_back(0);
          }
      }
    }
  }
  std::sort(recv_neigh_list.begin(), recv_neigh_list.end());
  std::sort(send_neigh_list.begin(), send_neigh_list.end());
  for (int n = 0; n < nargs; n++) {
    if (args[n].opt && args[n].argtype == OP_ARG_DAT && args[n].dat->dirtybit == 2 && (args[n].acc == OP_READ || args[n].acc == OP_RW)) {
      if ( args[n].idx == -1 && exec_flag == 0) continue; 

      //flag, so same dat not checked again
      args[n].dat->dirtybit = 3;

      //Amount of memory required for send/recv per neighbor
      halo_list imp_exec_list = OP_import_exec_list[args[n].dat->set->index];
      for (int i = 0; i < imp_exec_list->ranks_size; i++) {
        int idx = std::distance(recv_neigh_list.begin(), std::lower_bound(recv_neigh_list.begin(), recv_neigh_list.end(), imp_exec_list->ranks[i]));
        recv_sizes[idx] += (size_t)args[n].dat->size * imp_exec_list->sizes[i];
      }
      halo_list imp_nonexec_list = OP_import_nonexec_list[args[n].dat->set->index];
      for (int i = 0; i < imp_nonexec_list->ranks_size; i++) {
        int idx = std::distance(recv_neigh_list.begin(), std::lower_bound(recv_neigh_list.begin(), recv_neigh_list.end(), imp_nonexec_list->ranks[i]));
        recv_sizes[idx] += (size_t)args[n].dat->size * imp_nonexec_list->sizes[i];
      }
      halo_list exp_exec_list = OP_export_exec_list[args[n].dat->set->index];
      for (int i = 0; i < exp_exec_list->ranks_size; i++) {
        int idx = std::distance(send_neigh_list.begin(), std::lower_bound(send_neigh_list.begin(), send_neigh_list.end(), exp_exec_list->ranks[i]));
        send_sizes[idx] += (size_t)args[n].dat->size * exp_exec_list->sizes[i];
      }
      halo_list exp_nonexec_list = OP_export_nonexec_list[args[n].dat->set->index];
      for (int i = 0; i < exp_nonexec_list->ranks_size; i++) {
        int idx = std::distance(send_neigh_list.begin(), std::lower_bound(send_neigh_list.begin(), send_neigh_list.end(), exp_nonexec_list->ranks[i]));
        send_sizes[idx] += (size_t)args[n].dat->size * exp_nonexec_list->sizes[i];
      }      
    }
  }

  //Realloc buffers
  unsigned size_send = std::accumulate(send_sizes.begin(), send_sizes.end(), 0u);
  unsigned size_recv = std::accumulate(recv_sizes.begin(), recv_sizes.end(), 0u);
  op_realloc_comm_buffer(&send_buffer_host, &recv_buffer_host, &send_buffer_device, &recv_buffer_device, device, size_send, size_recv);

  //Calculate offsets
  send_offsets.resize(send_sizes.size());
  recv_offsets.resize(recv_sizes.size());
  std::fill(send_offsets.begin(), send_offsets.end(), 0u);
  std::fill(recv_offsets.begin(), recv_offsets.end(), 0u);
  if (send_sizes.size()>0) std::partial_sum(send_sizes.begin(), send_sizes.begin()+send_sizes.size()-1, send_offsets.begin()+1);
  if (recv_sizes.size()>0) std::partial_sum(recv_sizes.begin(), recv_sizes.begin()+recv_sizes.size()-1, recv_offsets.begin()+1);

  op2_grp_counter = 0;
  //Pack buffers
  for (int n = 0; n < nargs; n++) {
    if (args[n].opt && args[n].argtype == OP_ARG_DAT && args[n].dat->dirtybit == 3 && (args[n].acc == OP_READ || args[n].acc == OP_RW)) {
      if ( args[n].idx == -1 && exec_flag == 0) continue; 
      //flag, so same dat not checked again
      args[n].dat->dirtybit = 4;
      halo_list exp_exec_list = OP_export_exec_list[args[n].dat->set->index];
      halo_list exp_nonexec_list = OP_export_nonexec_list[args[n].dat->set->index];
      if (device==1) gather_data_to_buffer_ptr     (args[n], exp_exec_list, exp_nonexec_list, send_buffer_host, send_neigh_list, send_offsets );
      if (device==2) gather_data_to_buffer_ptr_cuda(args[n], exp_exec_list, exp_nonexec_list, send_buffer_device, send_neigh_list, send_offsets );
    }
  }

  send_requests.resize(send_neigh_list.size());
  recv_requests.resize(recv_neigh_list.size());
  
  //Non-blocking receive
//  int rank;
//  MPI_Comm_rank(OP_MPI_WORLD, &rank);
  unsigned curr_offset = 0;
  op2_grp_tag++;
  for (unsigned i = 0; i < recv_neigh_list.size(); i++) {
    char *buf = (device==2 && OP_gpu_direct) ? recv_buffer_device : recv_buffer_host;
    //printf("rank %d recv %d bytes from %d\n", rank, recv_sizes[i], recv_neigh_list[i]);
    MPI_Irecv(buf + curr_offset, recv_sizes[i], MPI_CHAR, recv_neigh_list[i], op2_grp_tag ,OP_MPI_WORLD, &recv_requests[i]);
    curr_offset += recv_sizes[i];
  }

  if (device == 1) {
    unsigned curr_offset = 0;
    for (unsigned i = 0; i < send_neigh_list.size(); i++) {
      char *buf = send_buffer_host;
      // int rank;
      // MPI_Comm_rank(OP_MPI_WORLD, &rank);
      // printf("export from %d to %d, number of elements of size %d | sending:\n ",
      //                 rank, send_neigh_list[i],
      //                 send_sizes[i]);
      // double *b = (double*)(buf + curr_offset);
      // for (int el = 0; el <send_sizes[i]/8; el++)
      //   printf("%g ", b[el]);
      // printf("\n");

      MPI_Isend(buf + curr_offset, send_sizes[i], MPI_CHAR, send_neigh_list[i], op2_grp_tag ,OP_MPI_WORLD, &send_requests[i]);
      curr_offset += send_sizes[i];
    }
  } else if (device == 2 && !OP_gpu_direct) {
      op_download_buffer_async(send_buffer_device, send_buffer_host, size_send);
  }
    
  op_timers_core(&c2, &t2);
  if (OP_kern_max > 0)
    OP_kernels[OP_kern_curr].mpi_time += t2 - t1;
  return size;
}

extern "C"  void op_mpi_wait_all_grouped(int nargs, op_arg *args, int device) {
  // check if this is a direct loop
  int direct_flag = 1;
  for (int n = 0; n < nargs; n++)
    if (args[n].opt && args[n].argtype == OP_ARG_DAT && args[n].idx != -1)
      direct_flag = 0;
  if (direct_flag == 1)
    return;

  // not a direct loop ...
  int exec_flag = 0;
  for (int n = 0; n < nargs; n++) {
    if (args[n].opt && args[n].idx != -1 && args[n].acc != OP_READ) {
      exec_flag = 1;
    }
  }
  double c1,c2,t1,t2;
  op_timers_core(&c1, &t1);

  //Sends are only started here when running async on the device
  if (device == 2) {
    unsigned curr_offset = 0;
    op_download_buffer_sync();
    for (unsigned i = 0; i < send_neigh_list.size(); i++) {
      char *buf = OP_gpu_direct ? send_buffer_device : send_buffer_host;
//       int rank;
//     MPI_Comm_rank(OP_MPI_WORLD, &rank);
    //   printf("export from %d to %d, number of elements of size %d | sending:\n ",
    //                   rank, send_neigh_list[i],
    //                   send_sizes[i]);
    //   double *b = (double*)(buf + curr_offset);
    //   for (int el = 0; el <send_sizes[i]/8; el++)
    //     printf("%g ", b[el]);
    //   printf("\n");
//    printf("rank %d send %d bytes to %d\n", rank, send_sizes[i], send_neigh_list[i]);
      MPI_Isend(buf + curr_offset, send_sizes[i], MPI_CHAR, send_neigh_list[i], op2_grp_tag ,OP_MPI_WORLD, &send_requests[i]);
      curr_offset += send_sizes[i];
    }
  }
  for (int n = 0; n < nargs; n++) {
    if (partial_flags[n]==1) {
      if (device == 1) op_wait_all(&args[n]);
      if (device == 2) op_wait_all_cuda(&args[n]);
    }
  }

  MPI_Waitall(recv_neigh_list.size(), &recv_requests[0], MPI_STATUSES_IGNORE);

  if (device == 2 && !OP_gpu_direct) {
    unsigned size_recv = std::accumulate(recv_sizes.begin(), recv_sizes.end(), 0u);
    op_upload_buffer_async(recv_buffer_device, recv_buffer_host, size_recv);
  }
  op2_grp_counter = 0;
  for (int n = 0; n < nargs; n++) {
    if (args[n].opt && args[n].argtype == OP_ARG_DAT && args[n].dat->dirtybit == 4 && (args[n].acc == OP_READ || args[n].acc == OP_RW)) {
      if (args[n].idx == -1 && exec_flag == 0) continue; 
      halo_list imp_exec_list = OP_import_exec_list[args[n].dat->set->index];
      halo_list imp_nonexec_list = OP_import_nonexec_list[args[n].dat->set->index];
      if (device==1) scatter_data_from_buffer_ptr     (args[n], imp_exec_list, imp_nonexec_list, recv_buffer_host, recv_neigh_list, recv_offsets );
      if (device==2) scatter_data_from_buffer_ptr_cuda(args[n], imp_exec_list, imp_nonexec_list, recv_buffer_device, recv_neigh_list, recv_offsets );
      args[n].dat->dirtybit = 0;
      args[n].dat->dirty_hd = device;
    }
  }
  if (op2_grp_counter>0 && device == 2) op_scatter_sync();

  MPI_Waitall(send_neigh_list.size(), &send_requests[0], MPI_STATUSES_IGNORE);

  send_neigh_list.resize(0);
  recv_neigh_list.resize(0);
  op_timers_core(&c2, &t2);
  if (OP_kern_max > 0)
    OP_kernels[OP_kern_curr].mpi_time += t2 - t1;
}

<<<<<<< HEAD
extern "C" int op_mpi_test(op_arg *arg) {
  int result;
  if (send_neigh_list.size()>0) {
    MPI_Test(&send_requests[0],&result,MPI_STATUS_IGNORE);
    return 1;
  } else if (arg->opt && arg->argtype == OP_ARG_DAT && arg->sent == 1) {
    if (((op_mpi_buffer)(arg->dat->mpi_buffer))->s_num_req>0) {
      MPI_Test(((op_mpi_buffer)(arg->dat->mpi_buffer))->s_req,&result,MPI_STATUS_IGNORE);
      return 1;
    }
  }
  return 0;
=======

extern "C" void op_mpi_test_all_grouped(int nargs, op_arg *args) {
  if (recv_neigh_list.size()>0) {
    int result;
    MPI_Test(&recv_requests[0],&result,MPI_STATUS_IGNORE);
  }
>>>>>>> 97493ec8
}
<|MERGE_RESOLUTION|>--- conflicted
+++ resolved
@@ -651,25 +651,9 @@
     OP_kernels[OP_kern_curr].mpi_time += t2 - t1;
 }
 
-<<<<<<< HEAD
-extern "C" int op_mpi_test(op_arg *arg) {
-  int result;
-  if (send_neigh_list.size()>0) {
-    MPI_Test(&send_requests[0],&result,MPI_STATUS_IGNORE);
-    return 1;
-  } else if (arg->opt && arg->argtype == OP_ARG_DAT && arg->sent == 1) {
-    if (((op_mpi_buffer)(arg->dat->mpi_buffer))->s_num_req>0) {
-      MPI_Test(((op_mpi_buffer)(arg->dat->mpi_buffer))->s_req,&result,MPI_STATUS_IGNORE);
-      return 1;
-    }
-  }
-  return 0;
-=======
-
 extern "C" void op_mpi_test_all_grouped(int nargs, op_arg *args) {
   if (recv_neigh_list.size()>0) {
     int result;
     MPI_Test(&recv_requests[0],&result,MPI_STATUS_IGNORE);
   }
->>>>>>> 97493ec8
-}
+}
