/*
 * Open source copyright declaration based on BSD open source template:
 * http://www.opensource.org/licenses/bsd-license.php
 *
 * This file is part of the OP2 distribution.
 *
 * Copyright (c) 2011, Mike Giles and others. Please see the AUTHORS file in
 * the main source directory for a full list of copyright holders.
 * All rights reserved.
 *
 * Redistribution and use in source and binary forms, with or without
 * modification, are permitted provided that the following conditions are met:
 *     * Redistributions of source code must retain the above copyright
 *       notice, this list of conditions and the following disclaimer.
 *     * Redistributions in binary form must reproduce the above copyright
 *       notice, this list of conditions and the following disclaimer in the
 *       documentation and/or other materials provided with the distribution.
 *     * The name of Mike Giles may not be used to endorse or promote products
 *       derived from this software without specific prior written permission.
 *
 * THIS SOFTWARE IS PROVIDED BY Mike Giles ''AS IS'' AND ANY
 * EXPRESS OR IMPLIED WARRANTIES, INCLUDING, BUT NOT LIMITED TO, THE IMPLIED
 * WARRANTIES OF MERCHANTABILITY AND FITNESS FOR A PARTICULAR PURPOSE ARE
 * DISCLAIMED. IN NO EVENT SHALL Mike Giles BE LIABLE FOR ANY
 * DIRECT, INDIRECT, INCIDENTAL, SPECIAL, EXEMPLARY, OR CONSEQUENTIAL DAMAGES
 * (INCLUDING, BUT NOT LIMITED TO, PROCUREMENT OF SUBSTITUTE GOODS OR SERVICES;
 * LOSS OF USE, DATA, OR PROFITS; OR BUSINESS INTERRUPTION) HOWEVER CAUSED AND
 * ON ANY THEORY OF LIABILITY, WHETHER IN CONTRACT, STRICT LIABILITY, OR TORT
 * (INCLUDING NEGLIGENCE OR OTHERWISE) ARISING IN ANY WAY OUT OF THE USE OF THIS
 * SOFTWARE, EVEN IF ADVISED OF THE POSSIBILITY OF SUCH DAMAGE.
 */

/*
 * This file implements the user-level OP2 functions for the case
 * of the mpi back-end
 */

#include <mpi.h>
#include <op_lib_c.h>
#include <op_lib_core.h>
#include <op_rt_support.h>
#include <op_mpi_core.h>

/*
 * Routines called by user code and kernels
 * these wrappers are used by non-CUDA versions
 * op_lib.cu provides wrappers for CUDA version
 */

void op_init ( int argc, char ** argv, int diags )
{
    int flag = 0;
    MPI_Initialized(&flag);
    if(!flag)
    {
    	MPI_Init(&argc, &argv);
    }
    op_init_core ( argc, argv, diags );
}

op_dat op_decl_dat ( op_set set, int dim, char const * type, int size, char * data, char const *name )
{
	return op_decl_dat_core ( set, dim, type, size, data, name );
}

void op_fetch_data ( op_dat dat )
{
  (void)dat;
}

/*
 * No specific action is required for constants in OpenMP
 */

void op_decl_const_char ( int dim, char const * type, int typeSize, char * data, char const * name )
{
  (void)dim;
  (void)type;
  (void)typeSize;
  (void)data;
  (void)name;
}

op_plan *
op_plan_get ( char const * name, op_set set, int part_size,
              int nargs, op_arg * args, int ninds, int *inds )
{
	return op_plan_get_offset ( name, set, 0, part_size,
		nargs, args, ninds, inds );
}

op_plan *
op_plan_get_offset ( char const * name, op_set set, int set_offset, int part_size,
              int nargs, op_arg * args, int ninds, int *inds )
{
    return op_plan_core ( name, set, set_offset, part_size, nargs, args, ninds, inds );
}


void op_printf(const char* format, ...)
{
    int my_rank;
    MPI_Comm_rank(MPI_COMM_WORLD,&my_rank);
    if(my_rank==MPI_ROOT)
    {
    	va_list argptr;
    	va_start(argptr, format);
    	vfprintf(stderr, format, argptr);
    	va_end(argptr);
    }
}

void op_exit()
{
    op_mpi_exit();
    op_rt_exit();
    op_exit_core();
    
    int flag = 0;
    MPI_Finalized(&flag);
    if(!flag)
    	MPI_Finalize();
}

/*
 * Wrappers of core lib
 */

op_set op_decl_set(int size, char const *name )
{
	return op_decl_set_core ( size, name );
}

op_map op_decl_map(op_set from, op_set to, int dim, int * imap, char const * name )
{
	return op_decl_map_core ( from, to, dim, imap, name );
}

op_arg op_arg_dat( op_dat dat, int idx, op_map map, int dim, char const * type, op_access acc )
{
	return op_arg_dat_core ( dat, idx, map, dim, type, acc );
}

op_arg op_arg_gbl( char * data, int dim, const char * type, op_access acc )
{
	return op_arg_gbl ( data, dim, type, acc );
}
<<<<<<< HEAD
=======

void op_timers(double * cpu, double * et)
{
    MPI_Barrier(MPI_COMM_WORLD);
    op_timers_core(cpu,et);
}
>>>>>>> 0749e88b
<|MERGE_RESOLUTION|>--- conflicted
+++ resolved
@@ -53,14 +53,14 @@
     MPI_Initialized(&flag);
     if(!flag)
     {
-    	MPI_Init(&argc, &argv);
+      MPI_Init(&argc, &argv);
     }
     op_init_core ( argc, argv, diags );
 }
 
 op_dat op_decl_dat ( op_set set, int dim, char const * type, int size, char * data, char const *name )
 {
-	return op_decl_dat_core ( set, dim, type, size, data, name );
+  return op_decl_dat_core ( set, dim, type, size, data, name );
 }
 
 void op_fetch_data ( op_dat dat )
@@ -85,8 +85,8 @@
 op_plan_get ( char const * name, op_set set, int part_size,
               int nargs, op_arg * args, int ninds, int *inds )
 {
-	return op_plan_get_offset ( name, set, 0, part_size,
-		nargs, args, ninds, inds );
+  return op_plan_get_offset ( name, set, 0, part_size,
+    nargs, args, ninds, inds );
 }
 
 op_plan *
@@ -99,27 +99,27 @@
 
 void op_printf(const char* format, ...)
 {
-    int my_rank;
-    MPI_Comm_rank(MPI_COMM_WORLD,&my_rank);
-    if(my_rank==MPI_ROOT)
-    {
-    	va_list argptr;
-    	va_start(argptr, format);
-    	vfprintf(stderr, format, argptr);
-    	va_end(argptr);
-    }
+  int my_rank;
+  MPI_Comm_rank(MPI_COMM_WORLD,&my_rank);
+  if(my_rank==MPI_ROOT)
+  {
+    va_list argptr;
+    va_start(argptr, format);
+    vfprintf(stderr, format, argptr);
+    va_end(argptr);
+  }
 }
 
 void op_exit()
 {
-    op_mpi_exit();
-    op_rt_exit();
-    op_exit_core();
-    
-    int flag = 0;
-    MPI_Finalized(&flag);
-    if(!flag)
-    	MPI_Finalize();
+  op_mpi_exit();
+  op_rt_exit();
+  op_exit_core();
+
+  int flag = 0;
+  MPI_Finalized(&flag);
+  if(!flag)
+    MPI_Finalize();
 }
 
 /*
@@ -128,29 +128,26 @@
 
 op_set op_decl_set(int size, char const *name )
 {
-	return op_decl_set_core ( size, name );
+  return op_decl_set_core ( size, name );
 }
 
 op_map op_decl_map(op_set from, op_set to, int dim, int * imap, char const * name )
 {
-	return op_decl_map_core ( from, to, dim, imap, name );
+  return op_decl_map_core ( from, to, dim, imap, name );
 }
 
 op_arg op_arg_dat( op_dat dat, int idx, op_map map, int dim, char const * type, op_access acc )
 {
-	return op_arg_dat_core ( dat, idx, map, dim, type, acc );
+  return op_arg_dat_core ( dat, idx, map, dim, type, acc );
 }
 
 op_arg op_arg_gbl( char * data, int dim, const char * type, op_access acc )
 {
-	return op_arg_gbl ( data, dim, type, acc );
+  return op_arg_gbl ( data, dim, type, acc );
 }
-<<<<<<< HEAD
-=======
 
 void op_timers(double * cpu, double * et)
 {
-    MPI_Barrier(MPI_COMM_WORLD);
-    op_timers_core(cpu,et);
+  MPI_Barrier(MPI_COMM_WORLD);
+  op_timers_core(cpu,et);
 }
->>>>>>> 0749e88b
