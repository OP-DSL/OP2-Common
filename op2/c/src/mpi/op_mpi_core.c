--- conflicted
+++ resolved
@@ -3193,9 +3193,6 @@
   }
 }
 
-<<<<<<< HEAD
-=======
-
 int op_mpi_test(op_arg *arg) {
   if (arg->opt && arg->argtype == OP_ARG_DAT && arg->sent == 1) {
     int result;
@@ -3206,7 +3203,6 @@
   return 0;
 }
 
->>>>>>> 97493ec8
 void op_mpi_test_all(int nargs, op_arg *args) {
   for (int n = 0; n < nargs; n++) {
     if (op_mpi_test(&args[n])) return;
