--- conflicted
+++ resolved
@@ -702,7 +702,7 @@
     int init = map->dim*(map->from->size);
     for(int i=0; i<i_list->ranks_size; i++) {
       //printf("\n imported on to %d map %10s, number of elements of size %d | recieving: ",
-      //	  my_rank, map->name, i_list->size);
+      //    my_rank, map->name, i_list->size);
       MPI_Recv(&(OP_map_list[map->index]->
             map[init+i_list->disps[i]*map->dim]),
           map->dim*i_list->sizes[i], MPI_INT, i_list->ranks[i], m,
@@ -898,7 +898,7 @@
         for(int i=0; i<e_list->ranks_size; i++) free(sbuf[i]);
         free(sbuf);
         //printf("imported on to %d data %10s, number of elements of size %d | recieving:\n ",
-        //	  my_rank, dat->name, i_list->size);
+        //    my_rank, dat->name, i_list->size);
       }
     }
   }
@@ -1316,7 +1316,7 @@
   /*-STEP 12 ---------- Clean up and Compute rough halo size numbers------------*/
 
   for(int i = 0; i<OP_set_index; i++)
-  {	free(part_range[i]);
+  { free(part_range[i]);
     free(core_elems[i]); free(exp_elems[i]);
   }
   free(part_range);
@@ -1577,7 +1577,7 @@
             (void *)&dat->data[dat->size*(set_elem_index)],dat->size);
       }
       //printf("export from %d to %d data %10s, number of elements of size %d | sending:\n ",
-      //  	      my_rank, exp_exec_list->ranks[i], dat->name,exp_exec_list->sizes[i]);
+      //          my_rank, exp_exec_list->ranks[i], dat->name,exp_exec_list->sizes[i]);
       MPI_Isend(&OP_mpi_buffer_list[dat->index]->
           buf_exec[exp_exec_list->disps[i]*dat->size],
           dat->size*exp_exec_list->sizes[i],
@@ -1591,7 +1591,7 @@
     int init = dat->set->size*dat->size;
     for(int i=0; i < imp_exec_list->ranks_size; i++) {
       //printf("import on to %d from %d data %10s, number of elements of size %d | recieving:\n ",
-      //  	  my_rank, imp_exec_list.ranks[i], dat.name, imp_exec_list.sizes[i]);
+      //      my_rank, imp_exec_list.ranks[i], dat.name, imp_exec_list.sizes[i]);
       MPI_Irecv(&(OP_dat_list[dat->index]->
             data[init+imp_exec_list->disps[i]*dat->size]),
           dat->size*imp_exec_list->sizes[i],
@@ -2648,26 +2648,21 @@
 
   MPI_Comm_free(&OP_MPI_IO_WORLD);
 }
-<<<<<<< HEAD
-=======
-
 
 /*******************************************************************************
- * Get the global size of a set 
+ * Get the global size of a set
  *******************************************************************************/
+
 int op_get_size(op_set set)
 {
-    int my_rank, comm_size;
-    MPI_Comm_rank(OP_MPI_WORLD, &my_rank);
-    MPI_Comm_size(OP_MPI_WORLD, &comm_size);
-    int* sizes = (int *)malloc(sizeof(int)*comm_size);
-    int g_size = 0;
-    MPI_Allgather(&set->size, 1, MPI_INT, sizes, 1, MPI_INT, OP_MPI_WORLD);
-    for(int i = 0; i<comm_size; i++)g_size = g_size + sizes[i];
-    free(sizes);
-    
-    return g_size;
+  int my_rank, comm_size;
+  MPI_Comm_rank(OP_MPI_WORLD, &my_rank);
+  MPI_Comm_size(OP_MPI_WORLD, &comm_size);
+  int* sizes = (int *)malloc(sizeof(int)*comm_size);
+  int g_size = 0;
+  MPI_Allgather(&set->size, 1, MPI_INT, sizes, 1, MPI_INT, OP_MPI_WORLD);
+  for(int i = 0; i<comm_size; i++)g_size = g_size + sizes[i];
+  free(sizes);
+
+  return g_size;
 }
-
-
->>>>>>> 0749e88b
