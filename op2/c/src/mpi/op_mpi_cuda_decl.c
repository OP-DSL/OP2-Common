--- conflicted
+++ resolved
@@ -467,10 +467,6 @@
       printf("ERROR: Failed to open file for writing: '%s'\n", outputFileName);
     }
     else {
-<<<<<<< HEAD
-      // fprintf(outputFile, "rank,thread,nranks,nthreads,count,total time,plan time,mpi time,GB used,GB total,kernel name\n");
-=======
->>>>>>> f42e4487
       fprintf(outputFile, "rank,thread,nranks,nthreads,count,total time,plan time,mpi stencil time,mpi collectives time,GB used,GB total,kernel name\n");
     }
   }
@@ -497,13 +493,6 @@
           for (int i=0; i<comm_size; i++) plan_times[i] = 0.0f;
           MPI_Gather(&(OP_kernels[n].plan_time), 1, MPI_FLOAT, plan_times, 1, MPI_FLOAT, MPI_ROOT, OP_MPI_WORLD);
 
-<<<<<<< HEAD
-          // double mpi_times[comm_size];
-          // for (int i=0; i<comm_size; i++) mpi_times[i] = 0.0f;
-          // MPI_Gather(&(OP_kernels[n].mpi_time), 1, MPI_DOUBLE, mpi_times, 1, MPI_DOUBLE, MPI_ROOT, OP_MPI_WORLD);
-
-=======
->>>>>>> f42e4487
           double mpi_stencils[comm_size];
           for (int i=0; i<comm_size; i++) mpi_stencils[i] = 0.0f;
           MPI_Gather(&(OP_kernels[n].mpi_stencil), 1, MPI_DOUBLE, mpi_stencils, 1, MPI_DOUBLE, MPI_ROOT, OP_MPI_WORLD);
@@ -526,17 +515,9 @@
               double kern_time = times[p*OP_kernels[n].ntimes + thr];
 
               fprintf(outputFile, 
-<<<<<<< HEAD
-                      // "%d,%d,%d,%d,%d,%f,%f,%f,%f,%f,%s\n",
                       "%d,%d,%d,%d,%d,%f,%f,%f,%f,%f,%f,%s\n",
                       p, thr, comm_size, OP_kernels[n].ntimes, 
                       OP_kernels[n].count, kern_time, plan_times[p], 
-                      // mpi_times[p], 
-=======
-                      "%d,%d,%d,%d,%d,%f,%f,%f,%f,%f,%f,%s\n",
-                      p, thr, comm_size, OP_kernels[n].ntimes, 
-                      OP_kernels[n].count, kern_time, plan_times[p], 
->>>>>>> f42e4487
                       mpi_stencils[p], mpi_collectivess[p], 
                       transfers[p]/1e9f, transfers2[p]/1e9f, 
                       OP_kernels[n].name);
@@ -548,10 +529,6 @@
 
           MPI_Gather(&(OP_kernels[n].plan_time), 1, MPI_FLOAT, NULL, 0, MPI_FLOAT, MPI_ROOT, OP_MPI_WORLD);
 
-<<<<<<< HEAD
-          // MPI_Gather(&(OP_kernels[n].mpi_time), 1, MPI_DOUBLE, NULL, 0, MPI_DOUBLE, MPI_ROOT, OP_MPI_WORLD);
-=======
->>>>>>> f42e4487
           MPI_Gather(&(OP_kernels[n].mpi_stencil), 1, MPI_DOUBLE, NULL, 0, MPI_DOUBLE, MPI_ROOT, OP_MPI_WORLD);
           MPI_Gather(&(OP_kernels[n].mpi_collectives), 1, MPI_DOUBLE, NULL, 0, MPI_DOUBLE, MPI_ROOT, OP_MPI_WORLD);
 
