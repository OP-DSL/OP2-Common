/*
 * Open source copyright declaration based on BSD open source template:
 * http://www.opensource.org/licenses/bsd-license.php
 *
 * This file is part of the OP2 distribution.
 *
 * Copyright (c) 2011, Mike Giles and others. Please see the AUTHORS file in
 * the main source directory for a full list of copyright holders.
 * All rights reserved.
 *
 * Redistribution and use in source and binary forms, with or without
 * modification, are permitted provided that the following conditions are met:
 *     * Redistributions of source code must retain the above copyright
 *       notice, this list of conditions and the following disclaimer.
 *     * Redistributions in binary form must reproduce the above copyright
 *       notice, this list of conditions and the following disclaimer in the
 *       documentation and/or other materials provided with the distribution.
 *     * The name of Mike Giles may not be used to endorse or promote products
 *       derived from this software without specific prior written permission.
 *
 * THIS SOFTWARE IS PROVIDED BY Mike Giles ''AS IS'' AND ANY
 * EXPRESS OR IMPLIED WARRANTIES, INCLUDING, BUT NOT LIMITED TO, THE IMPLIED
 * WARRANTIES OF MERCHANTABILITY AND FITNESS FOR A PARTICULAR PURPOSE ARE
 * DISCLAIMED. IN NO EVENT SHALL Mike Giles BE LIABLE FOR ANY
 * DIRECT, INDIRECT, INCIDENTAL, SPECIAL, EXEMPLARY, OR CONSEQUENTIAL DAMAGES
 * (INCLUDING, BUT NOT LIMITED TO, PROCUREMENT OF SUBSTITUTE GOODS OR SERVICES;
 * LOSS OF USE, DATA, OR PROFITS; OR BUSINESS INTERRUPTION) HOWEVER CAUSED AND
 * ON ANY THEORY OF LIABILITY, WHETHER IN CONTRACT, STRICT LIABILITY, OR TORT
 * (INCLUDING NEGLIGENCE OR OTHERWISE) ARISING IN ANY WAY OUT OF THE USE OF THIS
 * SOFTWARE, EVEN IF ADVISED OF THE POSSIBILITY OF SUCH DAMAGE.
 */

#include <op_lib_c.h>

/*
 * This file implements thw wrappers of core library routines for
 * the OP2 reference implementation. These functions are also used
 * by the Fortran OP2 reference implementation.
 */

void op_init ( int argc, char ** argv, int diags )
{
  op_init_core ( argc, argv, diags );
}

op_set op_decl_set ( int size, char const * name )
{
  return op_decl_set_core ( size, name );
}

op_map op_decl_map ( op_set from, op_set to, int dim, int * imap, char const * name )
{
  return op_decl_map_core ( from, to, dim, imap, name );
}

op_dat op_decl_dat ( op_set set, int dim, char const * type, int size, char * data, char const * name )
{
  return op_decl_dat_core ( set, dim, type, size, data, name );
}

/*
 * The following function is empty for the reference implementation
 * and is not present in the core library: it is only needed
 * in OP2 main program to signal OP2 compilers which are the constant
 * names in the program
 */

void op_decl_const_char ( int dim, char const * type, int typeSize, char * data, char const * name ) {
  (void)dim;
  (void)type;
  (void)typeSize;
  (void)data;
  (void)name;
}

op_arg op_arg_dat ( op_dat dat, int idx, op_map map, int dim, char const * type, op_access acc )
{
	return op_arg_dat_core ( dat, idx, map, dim, type, acc );
}

op_arg op_arg_gbl ( char * data, int dim, const char * type, op_access acc )
{
	return op_arg_gbl ( data, dim, type, acc );
}

void op_fetch_data ( op_dat a ) {
  (void)a;
}

<<<<<<< HEAD
=======
int op_get_size(op_set set)
{
    return set->size;
}

void op_printf(const char* format, ...)
{
    va_list argptr;
    va_start(argptr, format);
    vfprintf(stderr, format, argptr);
    va_end(argptr);
}

void op_timers(double * cpu, double * et)
{
    op_timers_core(cpu,et);
}

>>>>>>> 0749e88b
void op_exit ()
{
	op_exit_core ();
}
<|MERGE_RESOLUTION|>--- conflicted
+++ resolved
@@ -75,40 +75,37 @@
 
 op_arg op_arg_dat ( op_dat dat, int idx, op_map map, int dim, char const * type, op_access acc )
 {
-	return op_arg_dat_core ( dat, idx, map, dim, type, acc );
+  return op_arg_dat_core ( dat, idx, map, dim, type, acc );
 }
 
 op_arg op_arg_gbl ( char * data, int dim, const char * type, op_access acc )
 {
-	return op_arg_gbl ( data, dim, type, acc );
+  return op_arg_gbl ( data, dim, type, acc );
 }
 
 void op_fetch_data ( op_dat a ) {
   (void)a;
 }
 
-<<<<<<< HEAD
-=======
 int op_get_size(op_set set)
 {
-    return set->size;
+  return set->size;
 }
 
 void op_printf(const char* format, ...)
 {
-    va_list argptr;
-    va_start(argptr, format);
-    vfprintf(stderr, format, argptr);
-    va_end(argptr);
+  va_list argptr;
+  va_start(argptr, format);
+  vfprintf(stderr, format, argptr);
+  va_end(argptr);
 }
 
 void op_timers(double * cpu, double * et)
 {
-    op_timers_core(cpu,et);
+  op_timers_core(cpu,et);
 }
 
->>>>>>> 0749e88b
 void op_exit ()
 {
-	op_exit_core ();
+  op_exit_core ();
 }
