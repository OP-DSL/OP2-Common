/*
 * Open source copyright declaration based on BSD open source template:
 * http://www.opensource.org/licenses/bsd-license.php
 *
 * This file is part of the OP2 distribution.
 *
 * Copyright (c) 2011, Mike Giles and others. Please see the AUTHORS file in
 * the main source directory for a full list of copyright holders.
 * All rights reserved.
 *
 * Redistribution and use in source and binary forms, with or without
 * modification, are permitted provided that the following conditions are met:
 *     * Redistributions of source code must retain the above copyright
 *       notice, this list of conditions and the following disclaimer.
 *     * Redistributions in binary form must reproduce the above copyright
 *       notice, this list of conditions and the following disclaimer in the
 *       documentation and/or other materials provided with the distribution.
 *     * The name of Mike Giles may not be used to endorse or promote products
 *       derived from this software without specific prior written permission.
 *
 * THIS SOFTWARE IS PROVIDED BY Mike Giles ''AS IS'' AND ANY
 * EXPRESS OR IMPLIED WARRANTIES, INCLUDING, BUT NOT LIMITED TO, THE IMPLIED
 * WARRANTIES OF MERCHANTABILITY AND FITNESS FOR A PARTICULAR PURPOSE ARE
 * DISCLAIMED. IN NO EVENT SHALL Mike Giles BE LIABLE FOR ANY
 * DIRECT, INDIRECT, INCIDENTAL, SPECIAL, EXEMPLARY, OR CONSEQUENTIAL DAMAGES
 * (INCLUDING, BUT NOT LIMITED TO, PROCUREMENT OF SUBSTITUTE GOODS OR SERVICES;
 * LOSS OF USE, DATA, OR PROFITS; OR BUSINESS INTERRUPTION) HOWEVER CAUSED AND
 * ON ANY THEORY OF LIABILITY, WHETHER IN CONTRACT, STRICT LIABILITY, OR TORT
 * (INCLUDING NEGLIGENCE OR OTHERWISE) ARISING IN ANY WAY OUT OF THE USE OF THIS
 * SOFTWARE, EVEN IF ADVISED OF THE POSSIBILITY OF SUCH DAMAGE.
 */

/*
 * This file implements the user-level OP2 functions for the case
 * of the OpenMP back-end
 */

#include <op_lib_c.h>
#include <op_rt_support.h>

/*
 * Routines called by user code and kernels
 * these wrappers are used by non-CUDA versions
 * op_lib.cu provides wrappers for CUDA version
 */

void
op_init ( int argc, char ** argv, int diags )
{
	op_init_core ( argc, argv, diags );
}

op_dat
op_decl_dat ( op_set set, int dim, char const * type, int size, char * data, char const *name )
{
	return op_decl_dat_core ( set, dim, type, size, data, name );
}

void
op_fetch_data ( op_dat dat )
{
  (void)dat;
}

/*
 * No specific action is required for constants in OpenMP
 */

void
op_decl_const_char ( int dim, char const * type, int typeSize, char * data, char const * name )
{
  (void)dim;
  (void)type;
  (void)typeSize;
  (void)data;
  (void)name;
}

op_plan *
op_plan_get ( char const * name, op_set set, int part_size,
              int nargs, op_arg * args, int ninds, int *inds )
{
	return op_plan_get_offset ( name, set, 0, part_size, nargs, args, ninds, inds );
}

op_plan *
op_plan_get_offset ( char const * name, op_set set, int set_offset, int part_size,
              int nargs, op_arg * args, int ninds, int *inds )
{
  return op_plan_core ( name, set, set_offset, part_size, nargs, args, ninds, inds );
}


int op_get_size(op_set set)
{
    return set->size;
}

void op_printf(const char* format, ...)
{
    va_list argptr;
    va_start(argptr, format);
    vfprintf(stderr, format, argptr);
    va_end(argptr);
}

void
op_exit (  )
{
	op_rt_exit (  );
	op_exit_core (  );
}

/*
 * Wrappers of core lib
 */

op_set
op_decl_set ( int size, char const *name )
{
	return op_decl_set_core ( size, name );
}

op_map
op_decl_map ( op_set from, op_set to, int dim, int * imap, char const * name )
{
  return op_decl_map_core ( from, to, dim, imap, name );
}

op_arg
op_arg_dat ( op_dat dat, int idx, op_map map, int dim, char const * type, op_access acc )
{
	return op_arg_dat_core ( dat, idx, map, dim, type, acc );
}

<<<<<<< HEAD
=======
void op_timers(double * cpu, double * et)
{
    op_timers_core(cpu,et);
}

>>>>>>> 0749e88b
op_arg
op_arg_gbl ( char * data, int dim, const char * type, op_access acc )
{
	return op_arg_gbl ( data, dim, type, acc );
}
<|MERGE_RESOLUTION|>--- conflicted
+++ resolved
@@ -47,13 +47,13 @@
 void
 op_init ( int argc, char ** argv, int diags )
 {
-	op_init_core ( argc, argv, diags );
+  op_init_core ( argc, argv, diags );
 }
 
 op_dat
 op_decl_dat ( op_set set, int dim, char const * type, int size, char * data, char const *name )
 {
-	return op_decl_dat_core ( set, dim, type, size, data, name );
+  return op_decl_dat_core ( set, dim, type, size, data, name );
 }
 
 void
@@ -80,7 +80,7 @@
 op_plan_get ( char const * name, op_set set, int part_size,
               int nargs, op_arg * args, int ninds, int *inds )
 {
-	return op_plan_get_offset ( name, set, 0, part_size, nargs, args, ninds, inds );
+  return op_plan_get_offset ( name, set, 0, part_size, nargs, args, ninds, inds );
 }
 
 op_plan *
@@ -107,8 +107,8 @@
 void
 op_exit (  )
 {
-	op_rt_exit (  );
-	op_exit_core (  );
+  op_rt_exit (  );
+  op_exit_core (  );
 }
 
 /*
@@ -118,7 +118,7 @@
 op_set
 op_decl_set ( int size, char const *name )
 {
-	return op_decl_set_core ( size, name );
+  return op_decl_set_core ( size, name );
 }
 
 op_map
@@ -130,19 +130,16 @@
 op_arg
 op_arg_dat ( op_dat dat, int idx, op_map map, int dim, char const * type, op_access acc )
 {
-	return op_arg_dat_core ( dat, idx, map, dim, type, acc );
+  return op_arg_dat_core ( dat, idx, map, dim, type, acc );
 }
 
-<<<<<<< HEAD
-=======
 void op_timers(double * cpu, double * et)
 {
-    op_timers_core(cpu,et);
+  op_timers_core(cpu,et);
 }
 
->>>>>>> 0749e88b
 op_arg
 op_arg_gbl ( char * data, int dim, const char * type, op_access acc )
 {
-	return op_arg_gbl ( data, dim, type, acc );
+  return op_arg_gbl ( data, dim, type, acc );
 }
