/*
 * Open source copyright declaration based on BSD open source template:
 * http://www.opensource.org/licenses/bsd-license.php
 *
 * This file is part of the OP2 distribution.
 *
 * Copyright (c) 2011, Mike Giles and others. Please see the AUTHORS file in
 * the main source directory for a full list of copyright holders.
 * All rights reserved.
 *
 * Redistribution and use in source and binary forms, with or without
 * modification, are permitted provided that the following conditions are met:
 *     * Redistributions of source code must retain the above copyright
 *       notice, this list of conditions and the following disclaimer.
 *     * Redistributions in binary form must reproduce the above copyright
 *       notice, this list of conditions and the following disclaimer in the
 *       documentation and/or other materials provided with the distribution.
 *     * The name of Mike Giles may not be used to endorse or promote products
 *       derived from this software without specific prior written permission.
 *
 * THIS SOFTWARE IS PROVIDED BY Mike Giles ''AS IS'' AND ANY
 * EXPRESS OR IMPLIED WARRANTIES, INCLUDING, BUT NOT LIMITED TO, THE IMPLIED
 * WARRANTIES OF MERCHANTABILITY AND FITNESS FOR A PARTICULAR PURPOSE ARE
 * DISCLAIMED. IN NO EVENT SHALL Mike Giles BE LIABLE FOR ANY
 * DIRECT, INDIRECT, INCIDENTAL, SPECIAL, EXEMPLARY, OR CONSEQUENTIAL DAMAGES
 * (INCLUDING, BUT NOT LIMITED TO, PROCUREMENT OF SUBSTITUTE GOODS OR SERVICES;
 * LOSS OF USE, DATA, OR PROFITS; OR BUSINESS INTERRUPTION) HOWEVER CAUSED AND
 * ON ANY THEORY OF LIABILITY, WHETHER IN CONTRACT, STRICT LIABILITY, OR TORT
 * (INCLUDING NEGLIGENCE OR OTHERWISE) ARISING IN ANY WAY OUT OF THE USE OF THIS
 * SOFTWARE, EVEN IF ADVISED OF THE POSSIBILITY OF SUCH DAMAGE.
 */

/*
 * This file implements dummy MPI function calls for non-MPI backends
 */

#include "op_lib_core.h"

int op_mpi_halo_exchanges(op_set set, int nargs, op_arg *args)
{
  (void)nargs;
  (void)args;
  return set->size;
}

void op_mpi_set_dirtybit(int nargs, op_arg *args)
{
  (void)nargs;
  (void)args;
}

void op_mpi_wait_all(int nargs, op_arg *args)
{
  (void)nargs;
  (void)args;
}

int op_mpi_halo_exchanges_cuda(op_set set, int nargs, op_arg *args)
{
  (void)nargs;
  (void)args;
  return set->size;
}

void op_mpi_set_dirtybit_cuda(int nargs, op_arg *args)
{
  (void)nargs;
  (void)args;
}

void op_mpi_wait_all_cuda(int nargs, op_arg *args)
{
  (void)nargs;
  (void)args;
}


void op_mpi_reset_halos(int nargs, op_arg *args)
{
  (void)nargs;
  (void)args;
}

void op_mpi_barrier()
{
}

void *op_mpi_perf_time(const char* name, double time)
{
  (void)name;
  (void)time;
  return (void *)name;
}

#ifdef COMM_PERF
void op_mpi_perf_comms(void *k_i, int nargs, op_arg *args)
{
  (void)k_i;
  (void)nargs;
  (void)args;
}
#endif

void op_mpi_reduce_combined(op_arg* args, int nargs) {
  (void)args;
  (void)nargs;
}

void op_mpi_reduce_float(op_arg* args, float* data)
{
  (void)args;
  (void)data;
}

void op_mpi_reduce_double(op_arg* args, double* data)
{
  (void)args;
  (void)data;
}

void op_mpi_reduce_int(op_arg* args, int* data)
{
  (void)args;
  (void)data;
}

void op_mpi_reduce_bool(op_arg* args, bool* data)
{
  (void)args;
  (void)data;
}

void op_partition(const char* lib_name, const char* lib_routine,
  op_set prime_set, op_map prime_map, op_dat coords ) {
  (void)lib_name;
  (void)lib_routine;
  (void)prime_set;
  (void)prime_map;
  (void)coords;
}

void op_renumber(op_map base) {
  (void)base;
}

void op_compute_moment(double t, double *first, double *second) {
  *first = t;
  *second = t*t;
}

void op_partition_reverse() {
}

int getSetSizeFromOpArg (op_arg * arg)
{
  return arg->opt ? arg->dat->set->size : 0;
}

int op_is_root()
{
  return 1;
}

int getHybridGPU() {
  return OP_hybrid_gpu;
}


typedef struct {
} op_export_core;

typedef op_export_core *op_export_handle;

typedef struct {
} op_import_core;

typedef op_import_core *op_import_handle;

void op_theta_init(op_export_handle handle, int *bc_id, double *dtheta_exp, double *dtheta_imp, double *alpha) {

  exit(1);
}

void op_inc_theta(op_export_handle handle, int *bc_id, double *dtheta_exp, double *dtheta_imp) {

  exit(1);
}

op_import_handle op_import_init_size(int nprocs, int *proclist, op_dat mark) {
<<<<<<< HEAD

  exit(1);
}

op_import_handle op_import_init(op_export_handle exp_handle, op_dat coords, op_dat mark) {

  exit(1);
=======
  exit(1);
  return NULL;
}

op_import_handle op_import_init(op_export_handle exp_handle, op_dat coords, op_dat mark) {
  exit(1);
  return NULL;
>>>>>>> 5bd7e788
}

op_export_handle op_export_init(int nprocs, int *proclist, op_map cellsToNodes, op_set sp_nodes, op_dat coords, op_dat mark) {

  exit(1);
<<<<<<< HEAD
=======
  return NULL;
>>>>>>> 5bd7e788
}

void op_export_data(op_export_handle handle, op_dat dat) {

  exit(1);
}

void op_import_data(op_import_handle handle, op_dat dat) {

  exit(1);
<<<<<<< HEAD
}
=======
}
>>>>>>> 5bd7e788
<|MERGE_RESOLUTION|>--- conflicted
+++ resolved
@@ -187,32 +187,19 @@
 }
 
 op_import_handle op_import_init_size(int nprocs, int *proclist, op_dat mark) {
-<<<<<<< HEAD
-
-  exit(1);
+  exit(1);
+  return NULL;
 }
 
 op_import_handle op_import_init(op_export_handle exp_handle, op_dat coords, op_dat mark) {
-
-  exit(1);
-=======
   exit(1);
   return NULL;
 }
 
-op_import_handle op_import_init(op_export_handle exp_handle, op_dat coords, op_dat mark) {
+op_export_handle op_export_init(int nprocs, int *proclist, op_map cellsToNodes, op_set sp_nodes, op_dat coords, op_dat mark) {
+
   exit(1);
   return NULL;
->>>>>>> 5bd7e788
-}
-
-op_export_handle op_export_init(int nprocs, int *proclist, op_map cellsToNodes, op_set sp_nodes, op_dat coords, op_dat mark) {
-
-  exit(1);
-<<<<<<< HEAD
-=======
-  return NULL;
->>>>>>> 5bd7e788
 }
 
 void op_export_data(op_export_handle handle, op_dat dat) {
@@ -223,8 +210,4 @@
 void op_import_data(op_import_handle handle, op_dat dat) {
 
   exit(1);
-<<<<<<< HEAD
-}
-=======
-}
->>>>>>> 5bd7e788
+}
