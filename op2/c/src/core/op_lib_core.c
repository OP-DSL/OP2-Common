--- conflicted
+++ resolved
@@ -760,10 +760,6 @@
         double moments_time[2];
         op_compute_moment_across_times(OP_kernels[n].times, OP_kernels[n].ntimes, true, &moments_time[0],
                           &moments_time[1]);
-<<<<<<< HEAD
-        // op_compute_moment(OP_kernels[n].mpi_time, 
-=======
->>>>>>> f42e4487
         double mpi_time = OP_kernels[n].mpi_stencil + OP_kernels[n].mpi_collectives;
         op_compute_moment(mpi_time, 
                           &moments_mpi_time[0],
@@ -884,10 +880,6 @@
       OP_kernels[n].plan_time = 0.0f;
       OP_kernels[n].transfer = 0.0f;
       OP_kernels[n].transfer2 = 0.0f;
-<<<<<<< HEAD
-      // OP_kernels[n].mpi_time = 0.0f;
-=======
->>>>>>> f42e4487
       OP_kernels[n].mpi_stencil = 0.0f;
       OP_kernels[n].mpi_collectives = 0.0f;
       OP_kernels[n].name = "unused";
@@ -903,8 +895,6 @@
     }
     OP_kernels[kernel].ntimes = num_timers;
   }
-<<<<<<< HEAD
-=======
 
   if (OP_kernels[kernel].cpu_ids == NULL) {
     OP_kernels[kernel].cpu_ids = (int*)op_malloc(num_timers * sizeof(int));
@@ -913,7 +903,6 @@
     }
     OP_kernels[kernel].num_cpus = num_timers;
   }
->>>>>>> f42e4487
 }
 
 void op_dump_dat(op_dat data) {
