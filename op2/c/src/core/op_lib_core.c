--- conflicted
+++ resolved
@@ -1100,14 +1100,9 @@
 
 op_arg op_arg_dat_ptr(int opt, char* dat, int idx, int *map, int dim, char const *type,
                   op_access acc) {
-<<<<<<< HEAD
   if (opt == 0)
     return op_opt_arg_dat_core(opt, NULL, idx, NULL, dim, type, acc);
   //  printf("op_arg_dat_ptr with %p\n", dat);
-=======
-  if (opt == 0) return op_opt_arg_dat(opt, NULL, idx, NULL, dim, type, acc);
-//  printf("op_arg_dat_ptr with %p\n", dat);
->>>>>>> 23f70ee8
   op_dat_entry *item;
   op_dat_entry *tmp_item;
   op_dat item_dat = NULL;
@@ -1135,11 +1130,7 @@
   //printf("incoming %p, dat->data %s(%p)\n", dat, item_dat->name, item_dat->data);
   //if (item_map != NULL) printf("Mapping: %p op_map: %s (dim %d, idx %d)\n", map, item_map->name, item_map->dim, idx);
 
-<<<<<<< HEAD
   return op_arg_dat_core(item_dat, idx, item_map, dim, type, acc);
-=======
-  return op_arg_dat(item_dat, idx, item_map, dim, type, acc);
->>>>>>> 23f70ee8
 }
 
 int *op_set_registry=NULL;
