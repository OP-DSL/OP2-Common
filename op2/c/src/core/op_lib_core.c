--- conflicted
+++ resolved
@@ -56,10 +56,7 @@
     OP_dat_index = 0, OP_kern_max = 0, OP_kern_curr = 0;
 
 int OP_mpi_test_frequency = 1<<30;
-<<<<<<< HEAD
-=======
 int OP_partial_exchange = 0;
->>>>>>> 97493ec8
 /*
  * Lists of sets, maps and dats declared in OP2 programs
  */
@@ -1344,10 +1341,5 @@
  *******************************************************************************/
 
 int op_get_size_local_exec(op_set set) { return set->exec_size + set->size; }
-<<<<<<< HEAD
-
-int op_get_mpi_test_frequency() {return OP_mpi_test_frequency;}
-=======
 int op_get_size_local_full(op_set set) { return set->exec_size + set->nonexec_size + set->size; }
-int op_mpi_get_test_frequency() { return OP_mpi_test_frequency; }
->>>>>>> 97493ec8
+int op_mpi_get_test_frequency() { return OP_mpi_test_frequency; }