/*
 * Open source copyright declaration based on BSD open source template:
 * http://www.opensource.org/licenses/bsd-license.php
 *
 * This file is part of the OP2 distribution.
 *
 * Copyright (c) 2011, Mike Giles and others. Please see the AUTHORS file in
 * the main source directory for a full list of copyright holders.
 * All rights reserved.
 *
 * Redistribution and use in source and binary forms, with or without
 * modification, are permitted provided that the following conditions are met:
 *     * Redistributions of source code must retain the above copyright
 *       notice, this list of conditions and the following disclaimer.
 *     * Redistributions in binary form must reproduce the above copyright
 *       notice, this list of conditions and the following disclaimer in the
 *       documentation and/or other materials provided with the distribution.
 *     * The name of Mike Giles may not be used to endorse or promote products
 *       derived from this software without specific prior written permission.
 *
 * THIS SOFTWARE IS PROVIDED BY Mike Giles ''AS IS'' AND ANY
 * EXPRESS OR IMPLIED WARRANTIES, INCLUDING, BUT NOT LIMITED TO, THE IMPLIED
 * WARRANTIES OF MERCHANTABILITY AND FITNESS FOR A PARTICULAR PURPOSE ARE
 * DISCLAIMED. IN NO EVENT SHALL Mike Giles BE LIABLE FOR ANY
 * DIRECT, INDIRECT, INCIDENTAL, SPECIAL, EXEMPLARY, OR CONSEQUENTIAL DAMAGES
 * (INCLUDING, BUT NOT LIMITED TO, PROCUREMENT OF SUBSTITUTE GOODS OR SERVICES;
 * LOSS OF USE, DATA, OR PROFITS; OR BUSINESS INTERRUPTION) HOWEVER CAUSED AND
 * ON ANY THEORY OF LIABILITY, WHETHER IN CONTRACT, STRICT LIABILITY, OR TORT
 * (INCLUDING NEGLIGENCE OR OTHERWISE) ARISING IN ANY WAY OUT OF THE USE OF THIS
 * SOFTWARE, EVEN IF ADVISED OF THE POSSIBILITY OF SUCH DAMAGE.
 */

#ifndef __OP_LIB_CORE_H
#define __OP_LIB_CORE_H

/*
 * This header file declares all types and functions required by *any* OP2
 * implementation, i.e. independently of the back-end and the target
 * languages.  It is typically used by language or back-end specific top level
 * OP2 libraries
 */

#include <math.h>
#include <stdarg.h>
#include <stdbool.h>
#include <stdio.h>
#include <stdlib.h>
#include <string.h>
#include <strings.h>
#include <sys/queue.h> //contains double linked list implementation

#ifndef OP2_ALIGNMENT
#define OP2_ALIGNMENT 64
#endif

/*
 * essential typedefs
 */
#ifndef __PGI
typedef unsigned int uint;
#endif
typedef long long ll;
typedef unsigned long long ull;

/*
 * OP2 global state variables
 */

/*
 * OP diagnostics level
   0            none
   1 or above   error-checking
   2 or above   info on plan construction
   3 or above   report execution of parallel loops
   4 or above   report use of old plans
   7 or above   report positive checks in op_plan_check
*/

extern int OP_diags;
extern int OP_cache_line_size;
extern double OP_hybrid_balance;
extern int OP_hybrid_gpu;
extern int OP_maps_base_index;
extern int OP_mpi_test_frequency;
extern int OP_partial_exchange;

/*
 * enum list for op_par_loop
 */

#define OP_READ 0
#define OP_WRITE 1
#define OP_RW 2
#define OP_INC 3
#define OP_MIN 4
#define OP_MAX 5

#define OP_ARG_GBL 0
#define OP_ARG_DAT 1

#define OP_STAGE_NONE 0
#define OP_STAGE_INC 1
#define OP_STAGE_ALL 2
#define OP_STAGE_PERMUTE 3
#define OP_COLOR2 4

typedef int op_access; // holds OP_READ, OP_WRITE, OP_RW, OP_INC, OP_MIN, OP_MAX
typedef int op_arg_type; // holds OP_ARG_GBL, OP_ARG_DAT

/*
 * structures
 */

typedef struct {
  int index;        /* index */
  int size;         /* number of elements in set */
  char const *name; /* name of set */
                    // for MPI support
  int core_size;    /* number of core elements in an mpi process*/
  int exec_size;    /* number of additional imported elements to be executed */
  int nonexec_size; /* number of additional imported elements that are not
                       executed */
} op_set_core;

typedef op_set_core *op_set;

typedef struct {
  int index;        /* index */
  op_set from,      /* set pointed from */
      to;           /* set pointed to */
  int dim,          /* dimension of pointer */
      *map;         /* array defining pointer */
  int *map_d;       /* array on device */
  char const *name; /* name of pointer */
  int user_managed; /* indicates whether the user is managing memory */
} op_map_core;

typedef op_map_core *op_map;

typedef struct {
  int index;        /* index */
  op_set set;       /* set on which data is defined */
  int dim,          /* dimension of data */
      size;         /* size of each element in dataset */
  char *data,       /* data on host */
      *data_d;      /* data on device (GPU) */
  char const *type, /* datatype */
      *name;        /* name of dataset */
  char *buffer_d;   /* buffer for MPI halo sends on the devidce */
  char *buffer_d_r; /* buffer for MPI halo receives on the devidce */
  int dirtybit;     /* flag to indicate MPI halo exchange is needed*/
  int dirty_hd;     /* flag to indicate dirty status on host and device */
  int user_managed; /* indicates whether the user is managing memory */
  void *mpi_buffer; /* pointer to hold the mpi buffer struct for the op_dat*/
#ifdef HAVE_GPI
  void *gpi_buffer;       /* pointer to hold the gpi buffer struct for the op_dat*/
  char *loc_eeh_seg_off;  /* Dat offset into local segment */
  char *loc_enh_seg_off;  /* Dat offset into local segment */
  char *loc_ieh_seg_off;  /* Dat offset into local segment */
  char *loc_inh_seg_off;  /* Dat offset into local segment */
#endif
} op_dat_core;

typedef op_dat_core *op_dat;

typedef struct {
  int index;        /* index */
  op_dat dat;       /* dataset */
  op_map map;       /* indirect mapping */
  int dim,          /* dimension of data */
      idx, size;    /* size (for sequential execution) */
  char *data,       /* data on host */
      *data_d;      /* data on device (for CUDA execution) */
  int *map_data,    /* data on host */
      *map_data_d;  /* data on device (for CUDA execution) */
  char const *type; /* datatype */
  op_access acc;
  op_arg_type argtype;
  int sent; /* flag to indicate if this argument has
               data in flight under non-blocking MPI comms*/
  int opt;  /* flag to indicate if this argument is in use */
} op_arg;

typedef struct {
  char const *name; /* name of kernel function */
  int count;        /* number of times called */
  double time;      /* total execution time */
  double* times;    /* total execution time of each thread */
  int ntimes;       /* number of thread-level times */
  float plan_time;  /* time spent in op_plan_get */
  float transfer;   /* bytes of data transfer (used) */
  float transfer2;  /* bytes of data transfer (total) */
  double mpi_time;  /* time spent in MPI calls */
<<<<<<< HEAD
  double gpi_time;  /* time spent in GPI calls*/
=======
  #ifdef HAVE_GPI
  double gpi_time;  /* time spent in GPI calls*/
  #endif
>>>>>>> 3aede47e
} op_kernel;

// struct definition for a double linked list entry to hold an op_dat
struct op_dat_entry_core {
  op_dat dat;
  void *orig_ptr;
  TAILQ_ENTRY(op_dat_entry_core)
  entries; /*holds pointers to next and
           previous entries in the list*/
};

typedef struct op_dat_entry_core op_dat_entry;

typedef TAILQ_HEAD(, op_dat_entry_core) Double_linked_list;

/*
 * min / max definitions
 */

#ifndef MIN
#define MIN(a, b) ((a < b) ? (a) : (b))
#endif
#ifndef MAX
#define MAX(a, b) ((a > b) ? (a) : (b))
#endif

/*
 * alignment macro based on example on page 50 of CUDA Programming Guide version
 * 3.0
 * rounds up to nearest multiple of 16 bytes
 */

#define ROUND_UP(bytes) (((bytes) + 15) & ~15)
#define ROUND_UP_64(bytes) (((bytes) + 63) & ~63)

#ifdef __cplusplus
extern "C" {
#endif

/*******************************************************************************
 * Core lib function prototypes
*******************************************************************************/

void op_init_core(int, char **, int);

void op_exit_core(void);

op_set op_decl_set_core(int, char const *);

op_map op_decl_map_core(op_set, op_set, int, int *, char const *);

op_dat op_decl_dat_core(op_set, int, char const *, int, char *, char const *);

op_dat op_decl_dat_temp_core(op_set, int, char const *, int, char *,
                             char const *);

int op_free_dat_temp_core(op_dat);

void op_decl_const_core(int dim, char const *type, int typeSize, char *data,
                        char const *name);

void op_printf(const char *format, ...);

void op_print(const char *line);

void op_err_print(const char *error_string, int m, const char *name);

void op_arg_check(op_set, int, op_arg, int *, char const *);

op_arg op_arg_dat_core(op_dat dat, int idx, op_map map, int dim,
                       const char *typ, op_access acc);

op_arg op_opt_arg_dat_core(int opt, op_dat dat, int idx, op_map map, int dim,
                           const char *typ, op_access acc);

op_arg op_arg_gbl_core(int, char *, int, const char *, int, op_access);

void op_diagnostic_output(void);

void op_timing_output_core(void);

void op_timing_output_2_file(const char *);

void op_timings_to_csv(const char *);

void op_timing_realloc(int);

void op_timing_realloc_manytime(int kernel, int num_timers);

void op_timers_core(double *cpu, double *et);

void op_dump_dat(op_dat data);

void op_print_dat_to_binfile_core(op_dat dat, const char *file_name);

void op_print_dat_to_txtfile_core(op_dat dat, const char *file_name);

void op_compute_moment(double t, double *first, double *second);

void op_compute_moment_across_times(double* times, int ntimes, bool ignore_zeros, double *first, double *second);

int op_size_of_set(const char *);

int op_get_size(op_set set);

void check_map(char const *name, op_set from, op_set to, int dim, int *map);

void op_upload_dat(op_dat dat);

void op_download_dat(op_dat dat);

/*******************************************************************************
* Core MPI lib function prototypes
*******************************************************************************/

int op_mpi_halo_exchanges(op_set set, int nargs, op_arg *args);

int op_mpi_halo_exchanges_cuda(op_set set, int nargs, op_arg *args);

void op_mpi_set_dirtybit(int nargs, op_arg *args);

void op_mpi_set_dirtybit_cuda(int nargs, op_arg *args);

void op_mpi_wait_all(int nargs, op_arg *args);
void op_mpi_test_all(int nargs, op_arg *args);

void op_mpi_wait_all_cuda(int nargs, op_arg *args);

void op_mpi_reset_halos(int nargs, op_arg *args);

void op_mpi_reduce_combined(op_arg *args, int nargs);

void op_mpi_reduce_float(op_arg *args, float *data);

void op_mpi_reduce_double(op_arg *args, double *data);

void op_mpi_reduce_int(op_arg *args, int *data);

void op_mpi_reduce_bool(op_arg *args, bool *data);

void op_mpi_barrier();

void op_realloc_comm_buffer(char **send_buffer_host, char **recv_buffer_host, 
      char **send_buffer_device, char **recv_buffer_device, int device, 
      unsigned size_send, unsigned size_recv);
int op_mpi_halo_exchanges_grouped(op_set set, int nargs, op_arg *args, int device);
void op_mpi_test_all_grouped(int nargs, op_arg *args);
void op_mpi_wait_all_grouped(int nargs, op_arg *args, int device);

/*******************************************************************************
* Core MPI lib function prototypes
*******************************************************************************/

int op_gpi_halo_exchanges(op_set set, int nargs, op_arg *args);

/*******************************************************************************
* Toplevel partitioning selection function - also triggers halo creation
*******************************************************************************/
void op_partition(const char *lib_name, const char *lib_routine,
                  op_set prime_set, op_map prime_map, op_dat coords);

/*******************************************************************************
* Other partitioning related routine prototypes
*******************************************************************************/

void op_partition_destroy();

void *op_mpi_perf_time(const char *name, double time);
#ifdef COMM_PERF
void op_mpi_perf_comms(void *k_i, int nargs, op_arg *args);
#endif

void op_renumber(op_map base);

/*******************************************************************************
* Utility function to compare two op_sets and return 1 if they are identical
*******************************************************************************/
int compare_sets(op_set set1, op_set set2);
op_dat search_dat(op_set set, int dim, char const *type, int size,
                  char const *name);

int op_is_root();

/*******************************************************************************
* Memory allocation functions
*******************************************************************************/
void *op_malloc(size_t size);
void *op_realloc(void *ptr, size_t size);
void op_free(void *ptr);
void *op_calloc(size_t num, size_t size);

void deviceSync();

#ifdef __cplusplus
}
#endif

#endif /* __OP_LIB_CORE_H */<|MERGE_RESOLUTION|>--- conflicted
+++ resolved
@@ -152,13 +152,9 @@
   int dirty_hd;     /* flag to indicate dirty status on host and device */
   int user_managed; /* indicates whether the user is managing memory */
   void *mpi_buffer; /* pointer to hold the mpi buffer struct for the op_dat*/
-#ifdef HAVE_GPI
   void *gpi_buffer;       /* pointer to hold the gpi buffer struct for the op_dat*/
-  char *loc_eeh_seg_off;  /* Dat offset into local segment */
-  char *loc_enh_seg_off;  /* Dat offset into local segment */
-  char *loc_ieh_seg_off;  /* Dat offset into local segment */
-  char *loc_inh_seg_off;  /* Dat offset into local segment */
-#endif
+  int loc_eeh_seg_off;  /* Dat offset into local segment in bytes */
+  int loc_enh_seg_off;  /* Dat offset into local segment in bytes */
 } op_dat_core;
 
 typedef op_dat_core *op_dat;
@@ -191,13 +187,7 @@
   float transfer;   /* bytes of data transfer (used) */
   float transfer2;  /* bytes of data transfer (total) */
   double mpi_time;  /* time spent in MPI calls */
-<<<<<<< HEAD
   double gpi_time;  /* time spent in GPI calls*/
-=======
-  #ifdef HAVE_GPI
-  double gpi_time;  /* time spent in GPI calls*/
-  #endif
->>>>>>> 3aede47e
 } op_kernel;
 
 // struct definition for a double linked list entry to hold an op_dat
@@ -348,10 +338,20 @@
 void op_mpi_wait_all_grouped(int nargs, op_arg *args, int device);
 
 /*******************************************************************************
-* Core MPI lib function prototypes
+* Core GPI lib function prototypes
 *******************************************************************************/
 
 int op_gpi_halo_exchanges(op_set set, int nargs, op_arg *args);
+
+void op_gpi_reduce_combined(op_arg *args, int nargs);
+
+void op_gpi_reduce_float(op_arg *args, float *data);
+
+void op_gpi_reduce_double(op_arg *args, double *data);
+
+void op_gpi_reduce_int(op_arg *args, int *data);
+
+void op_gpi_reduce_bool(op_arg *args, bool *data);
 
 /*******************************************************************************
 * Toplevel partitioning selection function - also triggers halo creation
