!
! Open source copyright declaration based on BSD open source template:
! http://www.opensource.org/licenses/bsd-license.php
!
! This file is part of the OP2 distribution.
!
! Copyright (c) 2011, Mike Giles and others. Please see the AUTHORS file in
! the main source directory for a full list of copyright holders.
! All rights reserved.
!
! Redistribution and use in source and binary forms, with or without
! modification, are permitted provided that the following conditions are met:
!     * Redistributions of source code must retain the above copyright
!       notice, this list of conditions and the following disclaimer.
!     * Redistributions in binary form must reproduce the above copyright
!       notice, this list of conditions and the following disclaimer in the
!       documentation and/or other materials provided with the distribution.
!     * The name of Mike Giles may not be used to endorse or promote products
!       derived from this software without specific prior written permission.
!
! THIS SOFTWARE IS PROVIDED BY Mike Giles ''AS IS'' AND ANY
! EXPRESS OR IMPLIED WARRANTIES, INCLUDING, BUT NOT LIMITED TO, THE IMPLIED
! WARRANTIES OF MERCHANTABILITY AND FITNESS FOR A PARTICULAR PURPOSE ARE
! DISCLAIMED. IN NO EVENT SHALL Mike Giles BE LIABLE FOR ANY
! DIRECT, INDIRECT, INCIDENTAL, SPECIAL, EXEMPLARY, OR CONSEQUENTIAL DAMAGES
! (INCLUDING, BUT NOT LIMITED TO, PROCUREMENT OF SUBSTITUTE GOODS OR SERVICES;
! LOSS OF USE, DATA, OR PROFITS; OR BUSINESS INTERRUPTION) HOWEVER CAUSED AND
! ON ANY THEORY OF LIABILITY, WHETHER IN CONTRACT, STRICT LIABILITY, OR TORT
! (INCLUDING NEGLIGENCE OR OTHERWISE) ARISING IN ANY WAY OUT OF THE USE OF THIS
! SOFTWARE, EVEN IF ADVISED OF THE POSSIBILITY OF SUCH DAMAGE.
!

! This file defines the module used by all OP2 back-ends (e.g. CUDA and openmp)
! and it makes use of the proper implementation in C
! (e.g. op_cuda_decl.c or op_openmp_decl.cpp)
!
! It defines the interoperable data types between OP2 C and Fortran
! and it defines the Fortran interface for declaration routines

module OP2_Fortran_Declarations

  use, intrinsic :: ISO_C_BINDING
#ifdef OP2_WITH_CUDAFOR
  use cudafor
#endif

  integer, parameter :: MAX_NAME_LEN = 100
  integer, parameter :: BSIZE_DEFAULT = 256

  ! accessing operation codes
  integer(c_int) :: OP_READ = 1
  integer(c_int) :: OP_WRITE = 2
  integer(c_int) :: OP_RW = 3
  integer(c_int) :: OP_INC = 4
  integer(c_int) :: OP_MIN = 5
  integer(c_int) :: OP_MAX = 6

  type, BIND(C) :: op_set_core

    integer(kind=c_int) :: index        ! position in the private OP2 array of op_set_core variables
    integer(kind=c_int) :: size         ! number of elements in the set
    type(c_ptr)         :: name         ! set name
    integer(kind=c_int) :: core_size    ! number of core elements in an mpi process
    integer(kind=c_int) :: exec_size    ! number of additional imported elements to be executed
    integer(kind=c_int) :: nonexec_size ! number of additional imported elements that are not executed

  end type op_set_core

  type :: op_set

    type (op_set_core), pointer :: setPtr => null()
    type(c_ptr)                 :: setCptr

  end type op_set

  type, BIND(C) :: op_map_core

    integer(kind=c_int) ::    index        ! position in the private OP2 array of op_map_core variables
    type(c_ptr) ::            from         ! set map from
    type(c_ptr) ::            to           ! set map to
    integer(kind=c_int) ::    dim          ! dimension of map
    type(c_ptr) ::            map          ! array defining map
#ifdef OP2_WITH_CUDAFOR
    type(c_devptr) ::         map_d        ! array defining map on device
#else
    type(c_ptr) ::            map_d        ! array defining map on device
#endif
    type(c_ptr) ::            name         ! map name
    integer(kind=c_int) ::    user_managed ! indicates whether the user is managing memory

  end type op_map_core

  type :: op_map

    type(op_map_core), pointer :: mapPtr => null()
    type(c_ptr) :: mapCptr
    integer (kind=c_int) :: status = -1

  end type op_map

  type, BIND(C) :: op_dat_core

    integer(kind=c_int) ::    index        ! position in the private OP2 array of op_dat_core variables
    type(c_ptr) ::            set          ! set on which data is defined
    integer(kind=c_int) ::    dim          ! dimension of data
    integer(kind=c_int) ::    size         ! size of each element in dataset
    type(c_ptr) ::            dat          ! data on host
#ifdef OP2_WITH_CUDAFOR
    type(c_devptr) ::         dat_d        ! data on device
#else
    type(c_ptr) ::            dat_d        ! data on device
#endif
    type(c_ptr) ::            type         ! data type
    type(c_ptr) ::            name         ! data name
    type(c_ptr) ::            buffer_d     ! buffer for MPI halo sends on the device
    integer(kind=c_int) ::    dirtybit     ! flag to indicate MPI halo exchange is needed
    integer(kind=c_int) ::    dirty_hd     ! flag to indicate dirty status on host and device
    integer(kind=c_int) ::    user_managed ! indicates whether the user is managing memory

  end type op_dat_core

  type op_dat

    type(op_dat_core), pointer :: dataPtr => null()
    type(c_ptr) :: dataCptr
    integer (kind=c_int) :: status = -1

  end type op_dat

  type, BIND(C) :: op_arg

    integer(kind=c_int) :: index
    type(c_ptr)         :: dat
    type(c_ptr)         :: map
    integer(kind=c_int) :: dim
    integer(kind=c_int) :: idx
    integer(kind=c_int) :: size
    type(c_ptr)         :: data
#ifdef OP2_WITH_CUDAFOR
    type(c_devptr) ::         data_d    ! data on device
#else
    type(c_ptr)         :: data_d
#endif
    type(c_ptr)         :: map_data
#ifdef OP2_WITH_CUDAFOR
    type(c_devptr) ::         map_data_d    ! data on device
#else
    type(c_ptr)         :: map_data_d
#endif
    type(c_ptr)         :: type
    integer(kind=c_int) :: acc
    integer(kind=c_int) :: argtype
    integer(kind=c_int) :: sent
    integer(kind=c_int) :: opt

  end type op_arg

  ! declaration of identity and global mapping
#ifdef OP2_ARG_POINTERS
  integer(4) :: OP_ID(2)
#else
  type(op_map) :: OP_ID
#endif
  type(op_map) :: OP_GBL

  type, BIND(C) :: op_export_core

    integer(kind=c_int) :: index
    integer(kind=c_int) :: coupling_group_size
    type(c_ptr)         :: coupling_proclist

    integer(kind=c_int) :: num_ifaces
    type(c_ptr)         :: iface_list

    type(c_ptr)         :: nprocs_per_int
    type(c_ptr)         :: proclist_per_int
    type(c_ptr)         :: nodelist_send_size
    type(c_ptr)         :: nodelist_send

    integer(kind=c_int) :: max_data_size
    type(c_ptr)         :: send_buf
    type(c_ptr)         :: requests
    type(c_ptr)         :: statuses

    type(c_ptr)         :: OP_global_buffer
    integer(kind=c_int) :: OP_global_buffer_size

    integer(kind=c_int) :: gbl_num_ifaces
    type(c_ptr)         :: gbl_iface_list
    type(c_ptr)         :: nprocs_per_gint
    type(c_ptr)         :: proclist_per_gint

    integer(kind=c_int) :: gbl_offset
    type(c_ptr)         :: cellsToNodes
    type(c_ptr)         :: coords
    type(c_ptr)         :: mark

  end type op_export_core

  type :: op_export_handle

    type(op_export_core), pointer :: exportPtr => null()
    type(c_ptr)                   :: exportCptr
    integer(kind=c_int)           :: status = -1

  end type op_export_handle


  type, BIND(C) :: op_import_core

    integer(kind=c_int)  :: index
    integer(kind=c_int)  :: nprocs
    type(c_ptr)          :: proclist
    integer(kind=c_int)  :: gbl_offset
    type(c_ptr)          :: coords
    type(c_ptr)          :: mark
    integer(kind=c_int)  :: max_dat_size
    integer(kind=c_int)  :: num_my_ifaces
    type(c_ptr)          :: iface_list
    type(c_ptr)          :: nprocs_per_int
    type(c_ptr)          :: proclist_per_int
    type(c_ptr)          :: node_size_per_int
    type(c_ptr)          :: nodelist_per_int
    type(c_ptr)          :: recv_buf
    type(c_ptr)          :: recv2int
    type(c_ptr)          :: recv2proc
    type(c_ptr)          :: requests
    type(c_ptr)          :: statuses
    type(c_ptr)          :: interp_dist

  end type op_import_core

  type :: op_import_handle

    type(op_import_core), pointer :: importPtr => null()
    type(c_ptr)                   :: importCptr
    integer(kind=c_int)           :: status = -1

  end type op_import_handle

  ! Declarations of op_par_loop implemented in C
  interface

    subroutine op_init_c ( argc, argv, diags ) BIND(C,name='op_init')

      use, intrinsic :: ISO_C_BINDING

      integer(kind=c_int), intent(in), value :: argc
      type(c_ptr), intent(in)                :: argv
      integer(kind=c_int), intent(in), value :: diags

    end subroutine op_init_c

    subroutine op_init_soa_c ( argc, argv, diags, soa ) BIND(C,name='op_init_soa')

      use, intrinsic :: ISO_C_BINDING

      integer(kind=c_int), intent(in), value :: argc
      type(c_ptr), intent(in)                :: argv
      integer(kind=c_int), intent(in), value :: diags
      integer(kind=c_int), intent(in), value :: soa

    end subroutine op_init_soa_c

    subroutine op_set_args_c ( argc, argv ) BIND(C,name='op_set_args')
      use, intrinsic :: ISO_C_BINDING
      integer(kind=c_int), intent(in), value :: argc
      character(len=1, kind=C_CHAR) :: argv
    end subroutine op_set_args_c

    subroutine op_mpi_init_c ( argc, argv, diags, global, local ) BIND(C,name='op_mpi_init')
      use, intrinsic :: ISO_C_BINDING
      integer(kind=c_int), intent(in), value :: argc
      type(c_ptr), intent(in)                :: argv
      integer(kind=c_int), intent(in), value :: diags
      integer(kind=c_int), intent(in), value :: global
      integer(kind=c_int), intent(in), value :: local
    end subroutine op_mpi_init_c

    subroutine op_mpi_init_soa_c ( argc, argv, diags, global, local, soa ) BIND(C,name='op_mpi_init_soa')
      use, intrinsic :: ISO_C_BINDING
      integer(kind=c_int), intent(in), value :: argc
      type(c_ptr), intent(in)                :: argv
      integer(kind=c_int), intent(in), value :: diags
      integer(kind=c_int), intent(in), value :: global
      integer(kind=c_int), intent(in), value :: local
      integer(kind=c_int), intent(in), value :: soa
    end subroutine op_mpi_init_soa_c

    subroutine op_exit_c (  ) BIND(C,name='op_exit')

      use, intrinsic :: ISO_C_BINDING

    end subroutine op_exit_c

    subroutine op_register_set_c (idx, set) BIND(C,name='op_register_set')
      use, intrinsic :: ISO_C_BINDING
      integer(kind=c_int), intent(in), value :: idx
      type(c_ptr), value, intent(in)           :: set
    end subroutine op_register_set_c

    type(c_ptr) function op_get_set_c ( idx ) BIND(C,name='op_get_set')
      use, intrinsic :: ISO_C_BINDING
      import :: op_set_core
      integer(kind=c_int), intent(in), value :: idx
    end function op_get_set_c

    type(c_ptr) function op_decl_set_c ( setsize, name ) BIND(C,name='op_decl_set')

      use, intrinsic :: ISO_C_BINDING

      import :: op_set_core

      integer(kind=c_int), value, intent(in)    :: setsize
      character(kind=c_char,len=1), intent(in)  :: name(*)

    end function op_decl_set_c

    INTEGER(kind=c_int) function op_get_size_c ( set ) BIND(C,name='op_get_size')
      use, intrinsic :: ISO_C_BINDING

      import :: op_set
      type(c_ptr), value, intent(in) :: set

    end function


    type(c_ptr) function op_decl_map_c ( from, to, mapdim, data, name ) BIND(C,name='op_decl_map')

      use, intrinsic :: ISO_C_BINDING

      type(c_ptr), value, intent(in)           :: from, to
      integer(kind=c_int), value, intent(in)   :: mapdim
      type(c_ptr), intent(in), value           :: data
      character(kind=c_char,len=1), intent(in) :: name(*)

    end function op_decl_map_c

    type(c_ptr) function op_decl_null_map () BIND(C,name='op_decl_null_map')

      use, intrinsic :: ISO_C_BINDING

    end function op_decl_null_map

    type(c_ptr) function op_decl_dat_c ( set, datdim, type, datsize, dat, name ) BIND(C,name='op_decl_dat_char')

      use, intrinsic :: ISO_C_BINDING

      import :: op_set_core, op_dat_core

      type(c_ptr), value, intent(in)           :: set
      integer(kind=c_int), value               :: datdim, datsize
      character(kind=c_char,len=1), intent(in) :: type(*)
      type(c_ptr), intent(in), value           :: dat
      character(kind=c_char,len=1), intent(in) :: name(*)

    end function op_decl_dat_c

    function op_arg_dat_c ( dat, idx, map, dim, type, acc ) BIND(C,name='op_arg_dat')

      use, intrinsic :: ISO_C_BINDING

      import :: op_arg

      type(op_arg) :: op_arg_dat_c

      type(c_ptr), value, intent(in) :: dat
      integer(kind=c_int), value :: idx
      type(c_ptr), value, intent(in) :: map
      integer(kind=c_int), value :: dim
      character(kind=c_char,len=1) :: type(*)
      integer(kind=c_int), value :: acc

    end function op_arg_dat_c

    function op_arg_dat_ptr_c ( opt, dat, idx, map, dim, type, acc ) BIND(C,name='op_arg_dat_ptr')

      use, intrinsic :: ISO_C_BINDING

      import :: op_arg

      type(op_arg) :: op_arg_dat_ptr_c

      integer(kind=c_int), value :: opt
      type(c_ptr), value, intent(in) :: dat
      integer(kind=c_int), value :: idx
      type(c_ptr), value, intent(in) :: map
      integer(kind=c_int), value :: dim
      character(kind=c_char,len=1) :: type(*)
      integer(kind=c_int), value :: acc

    end function op_arg_dat_ptr_c

    function op_opt_arg_dat_c ( opt, dat, idx, map, dim, type, acc ) BIND(C,name='op_opt_arg_dat')

      use, intrinsic :: ISO_C_BINDING

      import :: op_arg

      type(op_arg) :: op_opt_arg_dat_c

      integer(kind=c_int), value :: opt
      type(c_ptr), value, intent(in) :: dat
      integer(kind=c_int), value :: idx
      type(c_ptr), value, intent(in) :: map
      integer(kind=c_int), value :: dim
      character(kind=c_char,len=1) :: type(*)
      integer(kind=c_int), value :: acc

    end function op_opt_arg_dat_c

    function op_arg_gbl_c ( dat, dim, type, size, acc ) BIND(C,name='op_arg_gbl_copy')

      use, intrinsic :: ISO_C_BINDING

      import :: op_arg

      type(op_arg) :: op_arg_gbl_c

      type(c_ptr), value :: dat
      integer(kind=c_int), value :: dim
      character(kind=c_char), dimension(*) :: type
      integer(kind=c_int), value :: size
      integer(kind=c_int), value :: acc

    end function op_arg_gbl_c

    function op_arg_gbl_ptr_c ( opt, dat, dim, type, size, acc ) BIND(C,name='op_opt_arg_gbl_copy')

      use, intrinsic :: ISO_C_BINDING

      import :: op_arg

      type(op_arg) :: op_arg_gbl_ptr_c

      integer(kind=c_int), value :: opt
      type(c_ptr), value :: dat
      integer(kind=c_int), value :: dim
      character(kind=c_char), dimension(*) :: type
      integer(kind=c_int), value :: size
      integer(kind=c_int), value :: acc

    end function op_arg_gbl_ptr_c

    subroutine print_type (type) BIND(C,name='print_type')

      use, intrinsic :: ISO_C_BINDING
      import :: op_arg

      type(op_arg) :: type

    end subroutine

    subroutine op_fetch_data_c ( opdat, data ) BIND(C,name='op_fetch_data_char')
      use, intrinsic :: ISO_C_BINDING
      import :: op_dat_core

      type(op_dat_core) :: opdat
      type(c_ptr), value :: data

    end subroutine op_fetch_data_c

    subroutine op_fetch_data_idx_c ( opdat, data, low, high) BIND(C,name='op_fetch_data_idx_char')
      use, intrinsic :: ISO_C_BINDING
      import :: op_dat_core

      type(op_dat_core) :: opdat
      type(c_ptr), value :: data
      integer(kind=c_int), value :: high
      integer(kind=c_int), value :: low

    end subroutine op_fetch_data_idx_c

    subroutine op_timers_core_f ( cpu, et ) BIND(C,name='op_timers_core')
      use, intrinsic :: ISO_C_BINDING

      real(kind=c_double) :: cpu, et

    end subroutine op_timers_core_f

    subroutine op_timers_f ( cpu, et ) BIND(C,name='op_timers')
      use, intrinsic :: ISO_C_BINDING

      real(kind=c_double) :: cpu, et

    end subroutine op_timers_f

    function get_set_size ( set ) BIND(C,name='get_set_size')
      use, intrinsic :: ISO_C_BINDING

      import :: op_set_core

      integer(kind=c_int) get_set_size

      type(op_set_core) :: set

    end function

    function get_associated_set_size_f ( dat ) BIND(C,name='get_associated_set_size')
      use, intrinsic :: ISO_C_BINDING

      import :: op_dat_core

      integer(kind=c_int) :: get_associated_set_size_f

      type(op_dat_core) :: dat

    end function

    subroutine op_get_dat_c ( opdat ) BIND(C,name='op_get_dat')

      import :: op_dat_core

      type(op_dat_core) :: opdat

    end subroutine

    subroutine op_put_dat_c ( opdat ) BIND(C,name='op_put_dat')

      import :: op_dat_core

      type(op_dat_core) :: opdat

    end subroutine

    subroutine op_get_dat_mpi_c ( opdat ) BIND(C,name='op_get_dat_mpi')

      import :: op_dat_core

      type(op_dat_core) :: opdat

    end subroutine op_get_dat_mpi_c

    subroutine op_put_dat_mpi_c ( opdat ) BIND(C,name='op_put_dat_mpi')

      import :: op_dat_core

      type(op_dat_core) :: opdat

    end subroutine op_put_dat_mpi_c

   subroutine dumpOpDatFromDevice_c ( data, label, sequenceNumber ) BIND(C,name='dumpOpDatFromDevice')
      use, intrinsic :: ISO_C_BINDING

     import :: op_dat_core

     type(op_dat_core) :: data
     character(len=1,kind=c_char) :: label(*)
     integer(kind=c_int) :: sequenceNumber

   end subroutine

   subroutine dumpOpDat_c ( data, fileName ) BIND(C,name='dumpOpDat')
      use, intrinsic :: ISO_C_BINDING

     import :: op_dat_core

     type(op_dat_core) :: data
     character(len=1,kind=c_char) :: fileName(*)

   end subroutine

   subroutine dumpOpMap_c ( map, fileName ) BIND(C,name='dumpOpMap')
     use, intrinsic :: ISO_C_BINDING

     import :: op_map_core

     type(op_map_core) :: map
     character(len=1,kind=c_char) :: fileName(*)

   end subroutine

   subroutine op_mpi_rank_c (rank) BIND(C,name='op_mpi_rank')

     use, intrinsic :: ISO_C_BINDING

     integer(kind=c_int) :: rank

   end subroutine op_mpi_rank_c

   subroutine printFirstDatPosition (data) BIND(C,name='printFirstDatPosition')
     import :: op_dat_core

     type(op_dat_core) :: data

   end subroutine printFirstDatPosition

    subroutine op_diagnostic_output (  ) BIND(C,name='op_diagnostic_output')
      use, intrinsic :: ISO_C_BINDING
    end subroutine

    subroutine op_print_dat_to_binfile_c (dat, fileName) BIND(C,name='op_print_dat_to_binfile')
      use, intrinsic :: ISO_C_BINDING

      import :: op_dat_core

      type(op_dat_core) :: dat
      character(len=1,kind=c_char) :: fileName(*)

    end subroutine op_print_dat_to_binfile_c

    subroutine op_print_dat_to_txtfile_c (dat, fileName) BIND(C,name='op_print_dat_to_txtfile')
      use, intrinsic :: ISO_C_BINDING

      import :: op_dat_core

      type(op_dat_core) :: dat
      character(len=1,kind=c_char) :: fileName(*)

    end subroutine op_print_dat_to_txtfile_c

    subroutine op_print_dat_to_txtfile2_c (dat, fileName) BIND(C,name='op_print_dat_to_txtfile2')
      use, intrinsic :: ISO_C_BINDING

      type(c_ptr), value ::    dat
      character(len=1,kind=c_char) :: fileName(*)

    end subroutine op_print_dat_to_txtfile2_c

    logical(kind=c_bool) function isCNullPointer_c (ptr) BIND(C,name='isCNullPointer')
      use, intrinsic :: ISO_C_BINDING

      type(c_ptr), value :: ptr
    end function isCNullPointer_c

    subroutine op_timing_output () BIND(C,name='op_timing_output')

    end subroutine op_timing_output

    subroutine op_print_c (line) BIND(C,name='op_print')
      use ISO_C_BINDING

      character(kind=c_char) :: line(*)
    end subroutine op_print_c

    type (c_ptr) function op_import_init_size_c (nprocs, proclist_ptr, mark) BIND(C,name='op_import_init_size')
      use ISO_C_BINDING

      import :: op_dat_core

      integer(c_int), value :: nprocs
      type(c_ptr), value    :: proclist_ptr
      type(op_dat_core)     :: mark

    end function op_import_init_size_c

    type (c_ptr) function op_import_init_c (exp_handle, coords, mark) BIND(C,name='op_import_init')
      use ISO_C_BINDING

      import :: op_dat_core
      import :: op_export_core

      type(op_export_core)  :: exp_handle
      type(op_dat_core)     :: coords
      type(op_dat_core)     :: mark

    end function op_import_init_c

    type (c_ptr) function op_export_init_c (nprocs, proclist_ptr, cells2Nodes, sp_nodes, coords, mark) BIND(C,name='op_export_init')
      use ISO_C_BINDING

      import :: op_dat_core
      import :: op_map_core
      import :: op_set_core

      integer(c_int), value :: nprocs
      type(c_ptr), value    :: proclist_ptr
      type(op_map_core)     :: cells2Nodes
      type(op_set_core)     :: sp_nodes
      type(op_dat_core)     :: coords
      type(op_dat_core)     :: mark

    end function op_export_init_c

    subroutine op_export_data_c (exp_handle, dat) BIND(C,name='op_export_data')
      use ISO_C_BINDING

      import :: op_export_core
      import :: op_dat_core

      type(op_export_core)  :: exp_handle
      type(op_dat_core)     :: dat

    end subroutine op_export_data_c

    subroutine op_import_data_c (imp_handle, dat) BIND(C,name='op_import_data')
      use ISO_C_BINDING

      import :: op_import_core
      import :: op_dat_core

      type(op_import_core)  :: imp_handle
      type(op_dat_core)     :: dat

    end subroutine op_import_data_c

    subroutine op_inc_theta_c (exp_handle, bc_id, dtheta_exp, dtheta_imp) BIND(C,name='op_inc_theta')
      use ISO_C_BINDING

      import :: op_export_core

      type(op_export_core)  :: exp_handle
      type(c_ptr), value    :: bc_id
      type(c_ptr), value    :: dtheta_exp
      type(c_ptr), value    :: dtheta_imp

    end subroutine op_inc_theta_c

    subroutine op_theta_init_c (exp_handle, bc_id, dtheta_exp, dtheta_imp, alpha) BIND(C,name='op_theta_init')
      use ISO_C_BINDING

      import :: op_export_core

      type(op_export_core)  :: exp_handle
      type(c_ptr), value    :: bc_id
      type(c_ptr), value    :: dtheta_exp
      type(c_ptr), value    :: dtheta_imp
      type(c_ptr), value    :: alpha

    end subroutine op_theta_init_c

    subroutine set_maps_base_c (base) BIND(C,name='set_maps_base')
      use ISO_C_BINDING
      integer(c_int), value :: base
    end subroutine set_maps_base_c


  end interface

  ! the two numbers at the end of the name indicate the size of the type (e.g. real(8))
  interface op_decl_dat
    module procedure op_decl_dat_real_8, op_decl_dat_integer_4, &
                     op_decl_dat_real_8_2, op_decl_dat_integer_4_2, &
                     op_decl_dat_real_8_3, op_decl_dat_integer_4_3
  end interface op_decl_dat

  interface op_arg_gbl
    module procedure op_arg_gbl_python_r8_scalar, &
       & op_arg_gbl_python_i4_scalar, op_arg_gbl_python_logical_scalar, op_arg_gbl_python_r8_1dim, &
       & op_arg_gbl_python_i4_1dim, op_arg_gbl_python_logical_1dim, op_arg_gbl_python_r8_2dim, &
       & op_arg_gbl_python_i4_2dim, op_arg_gbl_python_logical_2dim, &
       & op_arg_gbl_python_r8_3dim
  end interface op_arg_gbl

  interface op_decl_const
    module procedure op_decl_const_integer_4, op_decl_const_real_8, op_decl_const_scalar_integer_4, &
<<<<<<< HEAD
    & op_decl_const_scalar_real_8, op_decl_const_logical, &
    & op_decl_const_integer_2_4, op_decl_const_real_2_8, op_decl_const_string
=======
    & op_decl_const_scalar_real_8, op_decl_const_logical, op_decl_const_char, &
    & op_decl_const_integer_2_4, op_decl_const_real_2_8
>>>>>>> 927eceb4
  end interface op_decl_const

  interface op_arg_dat
    module procedure op_arg_dat_python, op_arg_dat_python_OP_ID, op_arg_dat_real_8, op_arg_dat_integer_4, &
                     op_arg_dat_real_8_2, op_arg_dat_integer_4_2, &
                     op_arg_dat_real_8_3, op_arg_dat_integer_4_3, &
                     op_arg_dat_real_8_4, op_arg_dat_real_8_4_m2, &
                     op_arg_dat_real_8_m2, op_arg_dat_integer_4_m2, &
                     op_arg_dat_real_8_2_m2, op_arg_dat_integer_4_2_m2, &
                     op_arg_dat_real_8_3_m2, op_arg_dat_integer_4_3_m2
  end interface op_arg_dat

  interface op_opt_arg_dat
    module procedure op_opt_arg_dat_python, op_opt_arg_dat_python_OP_ID, op_opt_arg_dat_real_8, &
                     op_opt_arg_dat_real_8_m2, op_opt_arg_dat_real_8_2, &
                     op_opt_arg_dat_real_8_2_m2, op_opt_arg_dat_real_8_3, &
                     op_opt_arg_dat_real_8_4_m2, op_opt_arg_dat_real_8_4, &
                     op_opt_arg_dat_real_8_3_m2, op_opt_arg_dat_integer_4, &
                     op_opt_arg_dat_integer_4_m2, op_opt_arg_dat_integer_4_2, &
                     op_opt_arg_dat_integer_4_2_m2, op_opt_arg_dat_integer_4_3, &
                     op_opt_arg_dat_integer_4_3_m2
  end interface op_opt_arg_dat

  interface op_opt_arg_gbl
    module procedure op_opt_arg_gbl_python_r8_scalar, op_opt_arg_gbl_python_i4_scalar, &
        & op_opt_arg_gbl_python_logical_scalar, op_opt_arg_gbl_python_r8_1dim,  &
        & op_opt_arg_gbl_python_i4_1dim, op_opt_arg_gbl_python_logical_1dim, &
        & op_opt_arg_gbl_python_r8_2dim, op_opt_arg_gbl_python_r8_3dim, &
        & op_opt_arg_gbl_python_i4_2dim, op_opt_arg_gbl_python_logical_2dim
  end interface op_opt_arg_gbl

  interface op_fetch_data
    module procedure op_fetch_data_real_8, op_fetch_data_real_4, &
    op_fetch_data_integer_4
  end interface op_fetch_data

  interface op_fetch_data_idx
    module procedure op_fetch_data_idx_real_8, op_fetch_data_idx_real_4, &
    op_fetch_data_idx_integer_4
  end interface op_fetch_data_idx

  interface op_print_dat_to_txtfile2
    module procedure op_print_dat_to_txtfile2_real_8, op_print_dat_to_txtfile2_integer_4
  end interface op_print_dat_to_txtfile2



contains

  subroutine op_init_base_soa ( diags, base_idx, soa )

    ! formal parameter
    integer(4) :: diags
    integer(4) :: base_idx
    integer(4) :: soa

    ! local variables
    integer(4) :: argc = 0
    integer :: i
    character(kind=c_char,len=64)           :: temp

#ifdef OP2_WITH_CUDAFOR
    integer(4) :: setDevReturnVal = -1
    integer(4) :: devPropRetVal = -1
    type(cudadeviceprop) :: deviceProperties
#endif

#ifndef OP2_ARG_POINTERS
    type (op_map_core), pointer :: idPtr
#endif
    type (op_map_core), pointer :: gblPtr

    ! calling C function
#ifndef OP2_ARG_POINTERS
    OP_ID%mapCPtr = op_decl_null_map ()
#endif
    OP_GBL%mapCPtr = op_decl_null_map ()

    ! idptr and gblPtr are required because of a gfortran compiler internal error
#ifndef OP2_ARG_POINTERS
    call c_f_pointer ( OP_ID%mapCPtr, idPtr )
#endif
    call c_f_pointer ( OP_GBL%mapCPtr, gblPtr )

#ifndef OP2_ARG_POINTERS
    idPtr%dim = 0 ! OP_ID code used in arg_set
#endif
    gblPtr%dim = -1 ! OP_GBL code used in arg_set

#ifndef OP2_ARG_POINTERS
    OP_ID%mapPtr => idPtr
#endif
    OP_GBL%mapPtr => gblPtr
    call set_maps_base_c(base_idx)

    call op_init_soa_c ( 0, C_NULL_PTR, diags, soa )

    !Get the command line arguments - needs to be handled using Fortrn
    argc = command_argument_count()
    do i = 1, argc
      call get_command_argument(i, temp)
      call op_set_args_c (argc, temp) !special function to set args
    end do


  end subroutine op_init_base_soa

  subroutine op_init_base ( diags, base_idx )

    ! formal parameter
    integer(4) :: diags
    integer(4) :: base_idx
    call op_init_base_soa(diags,base_idx,0)
  end subroutine op_init_base

  subroutine op_init(diags)
    integer(4) :: diags
    call op_init_base_soa(diags,1,0)
  end subroutine op_init

  subroutine op_init_soa(diags,soa)
    integer(4) :: diags
    integer(4) :: soa
    call op_init_base_soa(diags,1,soa)
  end subroutine op_init_soa

  subroutine op_mpi_init ( diags, global, local )

    ! formal parameter
    integer(4) :: diags
    integer(4) :: global
    integer(4) :: local

    ! local variables
    integer(c_int) :: argc = 0

    integer(4) :: rank2, ierr
    integer :: i
    character(kind=c_char,len=64)           :: temp

#ifdef OP2_WITH_CUDAFOR
    integer(4) :: setDevReturnVal = -1
    integer(4) :: devPropRetVal = -1
    type(cudadeviceprop) :: deviceProperties
#endif

#ifndef OP2_ARG_POINTERS
    type (op_map_core), pointer :: idPtr
#endif
    type (op_map_core), pointer :: gblPtr


    ! calling C function
#ifndef OP2_ARG_POINTERS
    OP_ID%mapCPtr = op_decl_null_map ()
#endif
    OP_GBL%mapCPtr = op_decl_null_map ()

    ! idptr and gblPtr are required because of a gfortran compiler internal error
#ifndef OP2_ARG_POINTERS
    call c_f_pointer ( OP_ID%mapCPtr, idPtr )
#endif
    call c_f_pointer ( OP_GBL%mapCPtr, gblPtr )

#ifndef OP2_ARG_POINTERS
    idPtr%dim = 0 ! OP_ID code used in arg_set
#endif
    gblPtr%dim = -1 ! OP_GBL code used in arg_set

#ifndef OP2_ARG_POINTERS
    OP_ID%mapPtr => idPtr
#endif
    OP_GBL%mapPtr => gblPtr
    call set_maps_base_c(1)

    call op_mpi_init_c ( argc, C_NULL_PTR, diags, global, local )

    !Get the command line arguments - needs to be handled using Fortrn
    argc = command_argument_count()
    do i = 1, argc
      call get_command_argument(i, temp)
      call op_set_args_c (argc, temp) !special function to set args
    end do

  end subroutine op_mpi_init


  subroutine op_exit ( )

    call op_exit_c (  )

  end subroutine op_exit

  subroutine op_register_set(idx, set)
    integer(kind=c_int), value, intent(in) :: idx
    type(op_set) :: set

    call op_register_set_c(idx, set%setCPtr)
  end subroutine op_register_set

  type(op_set) function op_get_set( idx )
    integer(kind=c_int), value, intent(in) :: idx
    type(op_set) :: set
    set%setCPtr = op_get_set_c(idx)
    call c_f_pointer ( set%setCPtr, set%setPtr )
    op_get_set = set
  end function op_get_set


  subroutine op_decl_set ( setsize, set, opname )

    integer(kind=c_int), value, intent(in) :: setsize
    type(op_set) :: set
    character(kind=c_char,len=*), optional :: opName

    if ( present ( opname ) ) then
      set%setCPtr = op_decl_set_c ( setsize, opname//char(0) )
    else
      set%setCPtr = op_decl_set_c ( setsize, C_CHAR_'NONAME'//C_NULL_CHAR )
    end if

    ! convert the generated C pointer to Fortran pointer and store it inside the op_set variable
    call c_f_pointer ( set%setCPtr, set%setPtr )

  end subroutine op_decl_set

  subroutine op_decl_map ( from, to, mapdim, dat, map, opname )

    type(op_set), intent(in) :: from, to
    integer, intent(in) :: mapdim
    integer(4), dimension(*), intent(in), target :: dat
    type(op_map) :: map
    character(kind=c_char,len=*), optional :: opName

    if ( present ( opname ) ) then
      map%mapCPtr = op_decl_map_c ( from%setCPtr, to%setCPtr, mapdim, c_loc ( dat ), opname//C_NULL_CHAR )
    else
      map%mapCPtr = op_decl_map_c ( from%setCPtr, to%setCPtr, mapdim, c_loc ( dat ), C_CHAR_'NONAME'//C_NULL_CHAR )
    end if

    ! convert the generated C pointer to Fortran pointer and store it inside the op_map variable
    call c_f_pointer ( map%mapCPtr, map%mapPtr )

  end subroutine op_decl_map

  !!!!!!!!!!!!!!!!!!!!!!!!!!!!!!!!
  !   declarations of op_dats    !
  !!!!!!!!!!!!!!!!!!!!!!!!!!!!!!!!

  subroutine op_decl_dat_real_8 ( set, datdim, type, dat, data, opname )

    type(op_set), intent(in) :: set
    integer, intent(in) :: datdim
    real(8), dimension(*), intent(in), target :: dat
    type(op_dat) :: data
    character(kind=c_char,len=*), optional :: opname
    character(kind=c_char,len=*) :: type

    if ( present ( opname ) ) then
      data%dataCPtr = op_decl_dat_c ( set%setCPtr, datdim, type//C_NULL_CHAR , 8, c_loc ( dat ), opName//C_NULL_CHAR )
    else
      data%dataCPtr = op_decl_dat_c ( set%setCPtr, datdim, type//C_NULL_CHAR , 8, c_loc ( dat ), C_CHAR_'NONAME'//C_NULL_CHAR )
    end if

    ! convert the generated C pointer to Fortran pointer and store it inside the op_map variable
    call c_f_pointer ( data%dataCPtr, data%dataPtr )

    ! debugging

  end subroutine op_decl_dat_real_8

  subroutine op_decl_dat_real_8_2 ( set, datdim, type, dat, data, opname )

    type(op_set), intent(in) :: set
    integer, intent(in) :: datdim
    real(8), dimension(:,:), intent(in), target :: dat
    type(op_dat) :: data
    character(kind=c_char,len=*), optional :: opName
    character(kind=c_char,len=*) :: type

    call op_decl_dat_real_8 ( set, datdim, type, dat, data, opname )

  end subroutine op_decl_dat_real_8_2

  subroutine op_decl_dat_real_8_3 ( set, datdim, type, dat, data, opname )

    type(op_set), intent(in) :: set
    integer, intent(in) :: datdim
    real(8), dimension(:,:,:), intent(in), target :: dat
    type(op_dat) :: data
    character(kind=c_char,len=*), optional :: opName
    character(kind=c_char,len=*) :: type

    call op_decl_dat_real_8 ( set, datdim, type, dat, data, opname )

  end subroutine op_decl_dat_real_8_3

  subroutine op_decl_dat_integer_4 ( set, datdim, type, dat, data, opname )
    type(op_set), intent(in) :: set
    integer, intent(in) :: datdim
    integer(4), dimension(*), intent(in), target :: dat
    type(op_dat) :: data
    character(kind=c_char,len=*), optional :: opname
    character(kind=c_char,len=*) :: type

    if ( present ( opname ) ) then
      data%dataCPtr = op_decl_dat_c ( set%setCPtr, datdim, type//C_NULL_CHAR, 4, c_loc ( dat ), opName//C_NULL_CHAR )
    else
      data%dataCPtr = op_decl_dat_c ( set%setCPtr, datdim, type//C_NULL_CHAR, 4, c_loc ( dat ), C_CHAR_'NONAME'//C_NULL_CHAR )
    end if

    ! convert the generated C pointer to Fortran pointer and store it inside the op_map variable
    call c_f_pointer ( data%dataCPtr, data%dataPtr )

  end subroutine op_decl_dat_integer_4

  subroutine op_decl_dat_integer_4_2 ( set, datdim, type, dat, data, opname )
    type(op_set), intent(in) :: set
    integer, intent(in) :: datdim
    integer(4), dimension(:,:), intent(in), target :: dat
    type(op_dat) :: data
    character(kind=c_char,len=*), optional :: opname
    character(kind=c_char,len=*) :: type

    call op_decl_dat_integer_4 ( set, datdim, type, dat, data, opname )

  end subroutine op_decl_dat_integer_4_2

  subroutine op_decl_dat_integer_4_3 ( set, datdim, type, dat, data, opname )
    type(op_set), intent(in) :: set
    integer, intent(in) :: datdim
    integer(4), dimension(:,:,:), intent(in), target :: dat
    type(op_dat) :: data
    character(kind=c_char,len=*), optional :: opname
    character(kind=c_char,len=*) :: type

    call op_decl_dat_integer_4 ( set, datdim, type, dat, data, opname )

  end subroutine op_decl_dat_integer_4_3

  !!!!!!!!!!!!!!!!!!!!!!!!!!!!!!!!
  !   declarations of constants  !
  !!!!!!!!!!!!!!!!!!!!!!!!!!!!!!!!

  ! All of these are no-ops in the reference implementation

  subroutine op_decl_const_char ( dat, constdim, opname )

    character(kind=c_char,len=*), intent(in), target :: dat
    integer(kind=c_int), value :: constdim
    character(kind=c_char,len=*), optional :: opname

    ! local dummies to prevent compiler warning
    character, dimension(1) :: dat_dummy
    integer(kind=c_int) :: constdim_dummy
    character(kind=c_char) :: opname_dummy

    dat_dummy = dat
    constdim_dummy = constdim
    opname_dummy = opname//C_NULL_CHAR

  end subroutine op_decl_const_char

  subroutine op_decl_const_integer_4 ( dat, constdim, opname )

    integer(4), dimension(:), intent(in), target :: dat
    integer(kind=c_int), value :: constdim
    character(kind=c_char,len=*), optional :: opname

    ! local dummies to prevent compiler warning
    integer(4), dimension(1) :: dat_dummy
    integer(kind=c_int) :: constdim_dummy
    character(kind=c_char) :: opname_dummy

    dat_dummy = dat
    constdim_dummy = constdim
    opname_dummy = opname//C_NULL_CHAR

  end subroutine op_decl_const_integer_4

  subroutine op_decl_const_integer_2_4 ( dat, constdim, opname )

    integer(4), dimension(:,:), intent(in), target :: dat
    integer(kind=c_int), value :: constdim
    character(kind=c_char,len=*), optional :: opname

    ! local dummies to prevent compiler warning
    integer(4), dimension(1,1) :: dat_dummy
    integer(kind=c_int) :: constdim_dummy
    character(kind=c_char) :: opname_dummy

    dat_dummy(1,1) = dat(1,1)
    constdim_dummy = constdim
    opname_dummy = opname//C_NULL_CHAR

  end subroutine op_decl_const_integer_2_4

  subroutine op_decl_const_real_2_8 ( dat, constdim, opname )

    real(8), dimension(:,:), intent(in), target :: dat
    integer(kind=c_int), value :: constdim
    character(kind=c_char,len=*), optional :: opname

    ! local dummies to prevent compiler warning
    real(8), dimension(1,1) :: dat_dummy
    integer(kind=c_int) :: constdim_dummy
    character(kind=c_char) :: opname_dummy

    dat_dummy(1,1) = dat(1,1)
    constdim_dummy = constdim
    opname_dummy = opname//C_NULL_CHAR

  end subroutine op_decl_const_real_2_8

  subroutine op_decl_const_real_8 ( dat, constdim, opname )

    real(8), dimension(:), intent(in), target :: dat
    integer(kind=c_int), value :: constdim
    character(kind=c_char,len=*), optional :: opname

    ! local dummies to prevent compiler warning
    real(8), dimension(1) :: dat_dummy
    integer(kind=c_int) :: constdim_dummy
    character(kind=c_char) :: opname_dummy

    dat_dummy = dat
    constdim_dummy = constdim
    opname_dummy = opname//C_NULL_CHAR

  end subroutine op_decl_const_real_8

  subroutine op_decl_const_scalar_integer_4 ( dat, constdim, opname )

    integer(4), intent(in), target :: dat
    integer(kind=c_int), value :: constdim
    character(kind=c_char,len=*), optional :: opname

    ! local dummies to prevent compiler warning
    integer(4) :: dat_dummy
    integer(kind=c_int) :: constdim_dummy
    character(kind=c_char) :: opname_dummy

    dat_dummy = dat
    constdim_dummy = constdim
    opname_dummy = opname//C_NULL_CHAR

  end subroutine op_decl_const_scalar_integer_4

  subroutine op_decl_const_scalar_real_8 ( dat, constdim, opname )

    real(8), intent(in), target :: dat
    integer(kind=c_int), value :: constdim
    character(kind=c_char,len=*), optional :: opname

    ! local dummies to prevent compiler warning
    real(8) :: dat_dummy
    integer(kind=c_int) :: constdim_dummy
    character(kind=c_char) :: opname_dummy

    dat_dummy = dat
    constdim_dummy = constdim
    opname_dummy = opname//C_NULL_CHAR

  end subroutine op_decl_const_scalar_real_8

  subroutine op_decl_const_logical ( dat, constdim, opname )

    logical, intent(in), target :: dat
    integer(kind=c_int), value :: constdim
    character(kind=c_char,len=*), optional :: opname

    ! local dummies to prevent compiler warning
    logical :: dat_dummy
    integer(kind=c_int) :: constdim_dummy
    character(kind=c_char) :: opname_dummy

    dat_dummy = dat
    constdim_dummy = constdim
    opname_dummy = opname//C_NULL_CHAR

  end subroutine op_decl_const_logical

  subroutine op_decl_const_string ( dat, constdim, opname )

    character(kind=c_char,len=*), intent(in), target :: dat
    integer(kind=c_int), value :: constdim
    character(kind=c_char,len=*), optional :: opname

    ! string dummies to prevent compiler warning
    character(kind=c_char,len=512) :: dat_dummy
    integer(kind=c_int) :: constdim_dummy
    character(kind=c_char) :: opname_dummy

    dat_dummy = dat
    constdim_dummy = constdim
    opname_dummy = opname//C_NULL_CHAR

  end subroutine op_decl_const_string

  type(op_arg) function op_arg_dat_real_8 (dat, idx, map, dim, type, access)
    use, intrinsic :: ISO_C_BINDING
    implicit none
    real(8), dimension(*), intent(in), target :: dat
    integer(4), dimension(*), intent(in), target :: map
    integer(kind=c_int) :: idx, dim, access
    character(kind=c_char,len=*) :: type
    integer(kind=c_int) :: opt
    opt = 1
    op_arg_dat_real_8 = op_arg_dat_ptr_c ( opt, c_loc(dat), idx-1, c_loc(map),  dim, type//C_NULL_CHAR, access-1 )
  end function op_arg_dat_real_8

  type(op_arg) function op_arg_dat_real_8_m2 (dat, idx, map, dim, type, access)
    use, intrinsic :: ISO_C_BINDING
    implicit none
    real(8), dimension(*), intent(in), target :: dat
    integer(4), dimension(:,:), intent(in), target :: map
    integer(kind=c_int) :: idx, dim, access
    character(kind=c_char,len=*) :: type
    integer(kind=c_int) :: opt
    opt = 1
    op_arg_dat_real_8_m2 = op_arg_dat_ptr_c ( opt, c_loc(dat), idx-1, c_loc(map),  dim, type//C_NULL_CHAR, access-1 )
  end function op_arg_dat_real_8_m2

  type(op_arg) function op_arg_dat_real_8_2 (dat, idx, map, dim, type, access)
    use, intrinsic :: ISO_C_BINDING
    implicit none
    real(8), dimension(:,:), intent(in), target :: dat
    integer(4), dimension(*), intent(in), target :: map
    integer(kind=c_int) :: idx, dim, access
    character(kind=c_char,len=*) :: type
    integer(kind=c_int) :: opt
    opt = 1
    op_arg_dat_real_8_2 = op_arg_dat_ptr_c ( opt, c_loc(dat), idx-1, c_loc(map),  dim, type//C_NULL_CHAR, access-1 )
  end function op_arg_dat_real_8_2

  type(op_arg) function op_arg_dat_real_8_2_m2 (dat, idx, map, dim, type, access)
    use, intrinsic :: ISO_C_BINDING
    implicit none
    real(8), dimension(:,:), intent(in), target :: dat
    integer(4), dimension(:,:), intent(in), target :: map
    integer(kind=c_int) :: idx, dim, access
    character(kind=c_char,len=*) :: type
    integer(kind=c_int) :: opt
    opt = 1
    op_arg_dat_real_8_2_m2 = op_arg_dat_ptr_c ( opt, c_loc(dat), idx-1, c_loc(map),  dim, type//C_NULL_CHAR, access-1 )
  end function op_arg_dat_real_8_2_m2

  type(op_arg) function op_arg_dat_real_8_3 (dat, idx, map, dim, type, access)
    use, intrinsic :: ISO_C_BINDING
    implicit none
    real(8), dimension(:,:,:), intent(in), target :: dat
    integer(4), dimension(*), intent(in), target :: map
    integer(kind=c_int) :: idx, dim, access
    character(kind=c_char,len=*) :: type
    integer(kind=c_int) :: opt
    opt = 1
    op_arg_dat_real_8_3 = op_arg_dat_ptr_c ( opt, c_loc(dat), idx-1, c_loc(map),  dim, type//C_NULL_CHAR, access-1 )
  end function op_arg_dat_real_8_3

  type(op_arg) function op_arg_dat_real_8_3_m2 (dat, idx, map, dim, type, access)
    use, intrinsic :: ISO_C_BINDING
    implicit none
    real(8), dimension(:,:,:), intent(in), target :: dat
    integer(4), dimension(:,:), intent(in), target :: map
    integer(kind=c_int) :: idx, dim, access
    character(kind=c_char,len=*) :: type
    integer(kind=c_int) :: opt
    opt = 1
    op_arg_dat_real_8_3_m2 = op_arg_dat_ptr_c ( opt, c_loc(dat), idx-1, c_loc(map),  dim, type//C_NULL_CHAR, access-1 )
  end function op_arg_dat_real_8_3_m2

  type(op_arg) function op_arg_dat_real_8_4_m2 (dat, idx, map, dim, type, access)
    use, intrinsic :: ISO_C_BINDING
    implicit none
    real(8), dimension(:,:,:,:), intent(in), target :: dat
    integer(4), dimension(:,:), intent(in), target :: map
    integer(kind=c_int) :: idx, dim, access
    character(kind=c_char,len=*) :: type
    integer(kind=c_int) :: opt
    opt = 1
    op_arg_dat_real_8_4_m2 = op_arg_dat_ptr_c ( opt, c_loc(dat), idx-1, c_loc(map),  dim, type//C_NULL_CHAR, access-1 )
  end function op_arg_dat_real_8_4_m2

  type(op_arg) function op_arg_dat_real_8_4 (dat, idx, map, dim, type, access)
    use, intrinsic :: ISO_C_BINDING
    implicit none
    real(8), dimension(:,:,:,:), intent(in), target :: dat
    integer(4), dimension(*), intent(in), target :: map
    integer(kind=c_int) :: idx, dim, access
    character(kind=c_char,len=*) :: type
    integer(kind=c_int) :: opt
    opt = 1
    op_arg_dat_real_8_4 = op_arg_dat_ptr_c ( opt, c_loc(dat), idx-1, c_loc(map),  dim, type//C_NULL_CHAR, access-1 )
  end function op_arg_dat_real_8_4

  type(op_arg) function op_arg_dat_integer_4 (dat, idx, map, dim, type, access)
    use, intrinsic :: ISO_C_BINDING
    implicit none
    integer(4), dimension(*), intent(in), target :: dat
    integer(4), dimension(*), intent(in), target :: map
    integer(kind=c_int) :: idx, dim, access
    character(kind=c_char,len=*) :: type
    integer(kind=c_int) :: opt
    opt = 1
    op_arg_dat_integer_4 = op_arg_dat_ptr_c ( opt, c_loc(dat), idx-1, c_loc(map),  dim, type//C_NULL_CHAR, access-1 )
  end function op_arg_dat_integer_4

  type(op_arg) function op_arg_dat_integer_4_m2 (dat, idx, map, dim, type, access)
    use, intrinsic :: ISO_C_BINDING
    implicit none
    integer(4), dimension(*), intent(in), target :: dat
    integer(4), dimension(:,:), intent(in), target :: map
    integer(kind=c_int) :: idx, dim, access
    character(kind=c_char,len=*) :: type
    integer(kind=c_int) :: opt
    opt = 1
    op_arg_dat_integer_4_m2 = op_arg_dat_ptr_c ( opt, c_loc(dat), idx-1, c_loc(map),  dim, type//C_NULL_CHAR, access-1 )
  end function op_arg_dat_integer_4_m2

  type(op_arg) function op_arg_dat_integer_4_2 (dat, idx, map, dim, type, access)
    use, intrinsic :: ISO_C_BINDING
    implicit none
    integer(4), dimension(:,:), intent(in), target :: dat
    integer(4), dimension(*), intent(in), target :: map
    integer(kind=c_int) :: idx, dim, access
    character(kind=c_char,len=*) :: type
    integer(kind=c_int) :: opt
    opt = 1
    op_arg_dat_integer_4_2 = op_arg_dat_ptr_c ( opt, c_loc(dat), idx-1, c_loc(map),  dim, type//C_NULL_CHAR, access-1 )
  end function op_arg_dat_integer_4_2

  type(op_arg) function op_arg_dat_integer_4_2_m2 (dat, idx, map, dim, type, access)
    use, intrinsic :: ISO_C_BINDING
    implicit none
    integer(4), dimension(:,:), intent(in), target :: dat
    integer(4), dimension(:,:), intent(in), target :: map
    integer(kind=c_int) :: idx, dim, access
    character(kind=c_char,len=*) :: type
    integer(kind=c_int) :: opt
    opt = 1
    op_arg_dat_integer_4_2_m2 = op_arg_dat_ptr_c ( opt, c_loc(dat), idx-1, c_loc(map),  dim, type//C_NULL_CHAR, access-1 )
  end function op_arg_dat_integer_4_2_m2

  type(op_arg) function op_arg_dat_integer_4_3 (dat, idx, map, dim, type, access)
    use, intrinsic :: ISO_C_BINDING
    implicit none
    integer(4), dimension(:,:,:), intent(in), target :: dat
    integer(4), dimension(*), intent(in), target :: map
    integer(kind=c_int) :: idx, dim, access
    character(kind=c_char,len=*) :: type
    integer(kind=c_int) :: opt
    opt = 1
    op_arg_dat_integer_4_3 = op_arg_dat_ptr_c ( opt, c_loc(dat), idx-1, c_loc(map),  dim, type//C_NULL_CHAR, access-1 )
  end function op_arg_dat_integer_4_3

  type(op_arg) function op_arg_dat_integer_4_3_m2 (dat, idx, map, dim, type, access)
    use, intrinsic :: ISO_C_BINDING
    implicit none
    integer(4), dimension(:,:,:), intent(in), target :: dat
    integer(4), dimension(:,:), intent(in), target :: map
    integer(kind=c_int) :: idx, dim, access
    character(kind=c_char,len=*) :: type
    integer(kind=c_int) :: opt
    opt = 1
    op_arg_dat_integer_4_3_m2 = op_arg_dat_ptr_c ( opt, c_loc(dat), idx-1, c_loc(map),  dim, type//C_NULL_CHAR, access-1 )
  end function op_arg_dat_integer_4_3_m2

  type(op_arg) function op_arg_dat_integer_4_4 (dat, idx, map, dim, type, access)
    use, intrinsic :: ISO_C_BINDING
    implicit none
    integer(4), dimension(:,:,:,:), intent(in), target :: dat
    integer(4), dimension(*), intent(in), target :: map
    integer(kind=c_int) :: idx, dim, access
    character(kind=c_char,len=*) :: type
    integer(kind=c_int) :: opt
    opt = 1
    op_arg_dat_integer_4_4 = op_arg_dat_ptr_c ( opt, c_loc(dat), idx-1, c_loc(map),  dim, type//C_NULL_CHAR, access-1 )
  end function op_arg_dat_integer_4_4

  type(op_arg) function op_arg_dat_integer_4_4_m2 (dat, idx, map, dim, type, access)
    use, intrinsic :: ISO_C_BINDING
    implicit none
    integer(4), dimension(:,:,:,:), intent(in), target :: dat
    integer(4), dimension(:,:), intent(in), target :: map
    integer(kind=c_int) :: idx, dim, access
    character(kind=c_char,len=*) :: type
    integer(kind=c_int) :: opt
    opt = 1
    op_arg_dat_integer_4_4_m2 = op_arg_dat_ptr_c ( opt, c_loc(dat), idx-1, c_loc(map),  dim, type//C_NULL_CHAR, access-1 )
  end function op_arg_dat_integer_4_4_m2

  type(op_arg) function op_arg_dat_python (dat, idx, map, dim, type, access)

    use, intrinsic :: ISO_C_BINDING

    implicit none

    type(op_dat) :: dat
    integer(kind=c_int) :: idx
    type(op_map) :: map
    integer(kind=c_int) :: dim
    character(kind=c_char,len=*) :: type
    integer(kind=c_int) :: access

    ! first check if the op_dat is actually declared (HYDRA feature)
    ! If is NULL, then return an empty op_arg
!#ifdef OP2_WITH_CUDAFOR
!    if (dat%dataCPtr .eq. C_NULL_PTR) then
!#else
    if ( isCNullPointer_c (dat%dataCPtr) .eqv. .true. ) then
!#endif
!      op_arg_dat_python = op_arg_dat_null_c (C_NULL_PTR, idx-1, C_NULL_PTR, -1, C_NULL_PTR, access-1)
      print *, "Error, NULL pointer for op_dat"
      op_arg_dat_python = op_arg_dat_c ( dat%dataCPtr, idx, C_NULL_PTR,  dat%dataPtr%dim, type//C_NULL_CHAR, access-1 )
    else
      if (dat%dataPtr%dim .ne. dim) then
        print *, "Wrong dim",dim,dat%dataPtr%dim
        stop 1
      endif
      ! warning: access and idx are in FORTRAN style, while the C style is required here
      if ( map%mapPtr%dim .eq. 0 ) then
        ! OP_ID case (does not decrement idx)
        op_arg_dat_python = op_arg_dat_c ( dat%dataCPtr, idx, C_NULL_PTR,  dat%dataPtr%dim, type//C_NULL_CHAR, access-1 )
!        op_arg_dat_python = op_arg_dat_c ( dat%dataCPtr, idx, C_NULL_PTR,  dat%dataPtr%dim, type//C_NULL_CHAR, access-1 )
      else
        op_arg_dat_python = op_arg_dat_c ( dat%dataCPtr, idx-1, map%mapCPtr,  dat%dataPtr%dim, type//C_NULL_CHAR, access-1 )
!        op_arg_dat_python = op_arg_dat_c ( dat%dataCPtr, idx-1, map%mapCPtr,  dat%dataPtr%dim, type//C_NULL_CHAR, access-1 )
      endif
    endif

  end function op_arg_dat_python

  type(op_arg) function op_arg_dat_python_OP_ID (dat, idx, map, dim, type, access)

    use, intrinsic :: ISO_C_BINDING

    implicit none

    type(op_dat) :: dat
    integer(kind=c_int) :: idx
    integer(4) :: map(2)
    integer(kind=c_int) :: dim
    character(kind=c_char,len=*) :: type
    integer(kind=c_int) :: access

    if ( isCNullPointer_c (dat%dataCPtr) .eqv. .true. ) then
      print *, "Error, NULL pointer for op_dat"
      op_arg_dat_python_OP_ID = op_arg_dat_c ( dat%dataCPtr, idx, C_NULL_PTR,  dat%dataPtr%dim, type//C_NULL_CHAR, access-1 )
    else
      if (dat%dataPtr%dim .ne. dim) then
        print *, "Wrong dim",dim,dat%dataPtr%dim
        stop 1
      endif
      ! warning: access and idx are in FORTRAN style, while the C style is required here
      ! OP_ID case (does not decrement idx)
      op_arg_dat_python_OP_ID = op_arg_dat_c ( dat%dataCPtr, idx, C_NULL_PTR,  dat%dataPtr%dim, type//C_NULL_CHAR, access-1 )
    endif

  end function op_arg_dat_python_OP_ID

type(op_arg) function op_opt_arg_dat_real_8 (opt, dat, idx, map, dim, type, access)
    use, intrinsic :: ISO_C_BINDING
    implicit none
    logical opt
    real(8), dimension(*), intent(in), target :: dat
    integer(4), dimension(*), intent(in), target :: map
    integer(kind=c_int) :: idx, dim, access
    character(kind=c_char,len=*) :: type
    integer(kind=c_int) :: opt_int

    if (opt) then
        opt_int = 1
    else
        opt_int = 0
    endif

    op_opt_arg_dat_real_8 = op_arg_dat_ptr_c (opt_int, c_loc(dat), idx-1, c_loc(map),  dim, type//C_NULL_CHAR, access-1 )
  end function op_opt_arg_dat_real_8

  type(op_arg) function op_opt_arg_dat_real_8_m2 (opt, dat, idx, map, dim, type, access)
    use, intrinsic :: ISO_C_BINDING
    implicit none
    logical opt
    real(8), dimension(*), intent(in), target :: dat
    integer(4), dimension(:,:), intent(in), target :: map
    integer(kind=c_int) :: idx, dim, access
    character(kind=c_char,len=*) :: type
    integer(kind=c_int) :: opt_int

    if (opt) then
        opt_int = 1
    else
        opt_int = 0
    endif

    op_opt_arg_dat_real_8_m2 = op_arg_dat_ptr_c (opt_int, c_loc(dat), idx-1, c_loc(map),  dim, type//C_NULL_CHAR, access-1 )
  end function op_opt_arg_dat_real_8_m2

  type(op_arg) function op_opt_arg_dat_real_8_2 (opt, dat, idx, map, dim, type, access)
    use, intrinsic :: ISO_C_BINDING
    implicit none
    logical opt
    real(8), dimension(:,:), intent(in), target :: dat
    integer(4), dimension(*), intent(in), target :: map
    integer(kind=c_int) :: idx, dim, access
    character(kind=c_char,len=*) :: type
    integer(kind=c_int) :: opt_int

    if (opt) then
        opt_int = 1
    else
        opt_int = 0
    endif

    op_opt_arg_dat_real_8_2 = op_arg_dat_ptr_c (opt_int, c_loc(dat), idx-1, c_loc(map),  dim, type//C_NULL_CHAR, access-1 )
  end function op_opt_arg_dat_real_8_2

  type(op_arg) function op_opt_arg_dat_real_8_2_m2 (opt, dat, idx, map, dim, type, access)
    use, intrinsic :: ISO_C_BINDING
    implicit none
    logical opt
    real(8), dimension(:,:), intent(in), target :: dat
    integer(4), dimension(:,:), intent(in), target :: map
    integer(kind=c_int) :: idx, dim, access
    character(kind=c_char,len=*) :: type
    integer(kind=c_int) :: opt_int

    if (opt) then
        opt_int = 1
    else
        opt_int = 0
    endif

    op_opt_arg_dat_real_8_2_m2 = op_arg_dat_ptr_c (opt_int, c_loc(dat), idx-1, c_loc(map),  dim, type//C_NULL_CHAR, access-1 )
  end function op_opt_arg_dat_real_8_2_m2

  type(op_arg) function op_opt_arg_dat_real_8_3 (opt, dat, idx, map, dim, type, access)
    use, intrinsic :: ISO_C_BINDING
    implicit none
    logical opt
    real(8), dimension(:,:,:), intent(in), target :: dat
    integer(4), dimension(*), intent(in), target :: map
    integer(kind=c_int) :: idx, dim, access
    character(kind=c_char,len=*) :: type
    integer(kind=c_int) :: opt_int

    if (opt) then
        opt_int = 1
    else
        opt_int = 0
    endif

    op_opt_arg_dat_real_8_3 = op_arg_dat_ptr_c (opt_int, c_loc(dat), idx-1, c_loc(map),  dim, type//C_NULL_CHAR, access-1 )
  end function op_opt_arg_dat_real_8_3

  type(op_arg) function op_opt_arg_dat_real_8_3_m2 (opt, dat, idx, map, dim, type, access)
    use, intrinsic :: ISO_C_BINDING
    implicit none
    logical opt
    real(8), dimension(:,:,:), intent(in), target :: dat
    integer(4), dimension(:,:), intent(in), target :: map
    integer(kind=c_int) :: idx, dim, access
    character(kind=c_char,len=*) :: type
    integer(kind=c_int) :: opt_int

    if (opt) then
        opt_int = 1
    else
        opt_int = 0
    endif

    op_opt_arg_dat_real_8_3_m2 = op_arg_dat_ptr_c (opt_int, c_loc(dat), idx-1, c_loc(map),  dim, type//C_NULL_CHAR, access-1 )
  end function op_opt_arg_dat_real_8_3_m2

  type(op_arg) function op_opt_arg_dat_real_8_4 (opt, dat, idx, map, dim, type, access)
    use, intrinsic :: ISO_C_BINDING
    implicit none
    logical opt
    real(8), dimension(:,:,:,:), intent(in), target :: dat
    integer(4), dimension(*), intent(in), target :: map
    integer(kind=c_int) :: idx, dim, access
    character(kind=c_char,len=*) :: type
    integer(kind=c_int) :: opt_int

    if (opt) then
        opt_int = 1
    else
        opt_int = 0
    endif

    op_opt_arg_dat_real_8_4 = op_arg_dat_ptr_c (opt_int, c_loc(dat), idx-1, c_loc(map),  dim, type//C_NULL_CHAR, access-1 )
  end function op_opt_arg_dat_real_8_4

  type(op_arg) function op_opt_arg_dat_real_8_4_m2 (opt, dat, idx, map, dim, type, access)
    use, intrinsic :: ISO_C_BINDING
    implicit none
    logical opt
    real(8), dimension(:,:,:,:), intent(in), target :: dat
    integer(4), dimension(:,:), intent(in), target :: map
    integer(kind=c_int) :: idx, dim, access
    character(kind=c_char,len=*) :: type
    integer(kind=c_int) :: opt_int

    if (opt) then
        opt_int = 1
    else
        opt_int = 0
    endif

    op_opt_arg_dat_real_8_4_m2 = op_arg_dat_ptr_c (opt_int, c_loc(dat), idx-1, c_loc(map),  dim, type//C_NULL_CHAR, access-1 )
  end function op_opt_arg_dat_real_8_4_m2

  type(op_arg) function op_opt_arg_dat_integer_4 (opt, dat, idx, map, dim, type, access)
    use, intrinsic :: ISO_C_BINDING
    implicit none
    logical opt
    integer(4), dimension(*), intent(in), target :: dat
    integer(4), dimension(*), intent(in), target :: map
    integer(kind=c_int) :: idx, dim, access
    character(kind=c_char,len=*) :: type
    integer(kind=c_int) :: opt_int

    if (opt) then
        opt_int = 1
    else
        opt_int = 0
    endif

    op_opt_arg_dat_integer_4 = op_arg_dat_ptr_c (opt_int, c_loc(dat), idx-1, c_loc(map),  dim, type//C_NULL_CHAR, access-1 )
  end function op_opt_arg_dat_integer_4

  type(op_arg) function op_opt_arg_dat_integer_4_m2 (opt, dat, idx, map, dim, type, access)
    use, intrinsic :: ISO_C_BINDING
    implicit none
    logical opt
    integer(4), dimension(*), intent(in), target :: dat
    integer(4), dimension(:,:), intent(in), target :: map
    integer(kind=c_int) :: idx, dim, access
    character(kind=c_char,len=*) :: type
    integer(kind=c_int) :: opt_int

    if (opt) then
        opt_int = 1
    else
        opt_int = 0
    endif

    op_opt_arg_dat_integer_4_m2 = op_arg_dat_ptr_c (opt_int, c_loc(dat), idx-1, c_loc(map),  dim, type//C_NULL_CHAR, access-1 )
  end function op_opt_arg_dat_integer_4_m2

  type(op_arg) function op_opt_arg_dat_integer_4_2 (opt, dat, idx, map, dim, type, access)
    use, intrinsic :: ISO_C_BINDING
    implicit none
    logical opt
    integer(4), dimension(:,:), intent(in), target :: dat
    integer(4), dimension(*), intent(in), target :: map
    integer(kind=c_int) :: idx, dim, access
    character(kind=c_char,len=*) :: type
    integer(kind=c_int) :: opt_int

    if (opt) then
        opt_int = 1
    else
        opt_int = 0
    endif

    op_opt_arg_dat_integer_4_2 = op_arg_dat_ptr_c (opt_int, c_loc(dat), idx-1, c_loc(map),  dim, type//C_NULL_CHAR, access-1 )
  end function op_opt_arg_dat_integer_4_2

  type(op_arg) function op_opt_arg_dat_integer_4_2_m2 (opt, dat, idx, map, dim, type, access)
    use, intrinsic :: ISO_C_BINDING
    implicit none
    logical opt
    integer(4), dimension(:,:), intent(in), target :: dat
    integer(4), dimension(:,:), intent(in), target :: map
    integer(kind=c_int) :: idx, dim, access
    character(kind=c_char,len=*) :: type
    integer(kind=c_int) :: opt_int

    if (opt) then
        opt_int = 1
    else
        opt_int = 0
    endif

    op_opt_arg_dat_integer_4_2_m2 = op_arg_dat_ptr_c (opt_int, c_loc(dat), idx-1, c_loc(map),  dim, type//C_NULL_CHAR, access-1 )
  end function op_opt_arg_dat_integer_4_2_m2

  type(op_arg) function op_opt_arg_dat_integer_4_3 (opt, dat, idx, map, dim, type, access)
    use, intrinsic :: ISO_C_BINDING
    implicit none
    logical opt
    integer(4), dimension(:,:,:), intent(in), target :: dat
    integer(4), dimension(*), intent(in), target :: map
    integer(kind=c_int) :: idx, dim, access
    character(kind=c_char,len=*) :: type
    integer(kind=c_int) :: opt_int

    if (opt) then
        opt_int = 1
    else
        opt_int = 0
    endif

    op_opt_arg_dat_integer_4_3 = op_arg_dat_ptr_c (opt_int, c_loc(dat), idx-1, c_loc(map),  dim, type//C_NULL_CHAR, access-1 )
  end function op_opt_arg_dat_integer_4_3

  type(op_arg) function op_opt_arg_dat_integer_4_3_m2 (opt, dat, idx, map, dim, type, access)
    use, intrinsic :: ISO_C_BINDING
    implicit none
    logical opt
    integer(4), dimension(:,:,:), intent(in), target :: dat
    integer(4), dimension(:,:), intent(in), target :: map
    integer(kind=c_int) :: idx, dim, access
    character(kind=c_char,len=*) :: type
    integer(kind=c_int) :: opt_int

    if (opt) then
        opt_int = 1
    else
        opt_int = 0
    endif

    op_opt_arg_dat_integer_4_3_m2 = op_arg_dat_ptr_c (opt_int, c_loc(dat), idx-1, c_loc(map),  dim, type//C_NULL_CHAR, access-1 )
  end function op_opt_arg_dat_integer_4_3_m2

  type(op_arg) function op_opt_arg_dat_integer_4_4 (opt, dat, idx, map, dim, type, access)
      use, intrinsic :: ISO_C_BINDING
      implicit none
      logical opt
      integer(4), dimension(:,:,:,:), intent(in), target :: dat
      integer(4), dimension(*), intent(in), target :: map
      integer(kind=c_int) :: idx, dim, access
      character(kind=c_char,len=*) :: type
      integer(kind=c_int) :: opt_int

      if (opt) then
          opt_int = 1
      else
          opt_int = 0
      endif

      op_opt_arg_dat_integer_4_4 = op_arg_dat_ptr_c (opt_int, c_loc(dat), idx-1, c_loc(map),  dim, type//C_NULL_CHAR, access-1 )
    end function op_opt_arg_dat_integer_4_4

    type(op_arg) function op_opt_arg_dat_integer_4_4_m2 (opt, dat, idx, map, dim, type, access)
      use, intrinsic :: ISO_C_BINDING
      implicit none
      logical opt
      integer(4), dimension(:,:,:,:), intent(in), target :: dat
      integer(4), dimension(:,:), intent(in), target :: map
      integer(kind=c_int) :: idx, dim, access
      character(kind=c_char,len=*) :: type
      integer(kind=c_int) :: opt_int

      if (opt) then
          opt_int = 1
      else
          opt_int = 0
      endif

      op_opt_arg_dat_integer_4_4_m2 = op_arg_dat_ptr_c (opt_int, c_loc(dat), idx-1, c_loc(map),  dim, type//C_NULL_CHAR, access-1 )
    end function op_opt_arg_dat_integer_4_4_m2

  type(op_arg) function op_opt_arg_dat_python (opt, dat, idx, map, dim, type, access)

    use, intrinsic :: ISO_C_BINDING

    implicit none

    logical :: opt
    type(op_dat) :: dat
    integer(kind=c_int) :: idx
    type(op_map) :: map
    integer(kind=c_int) :: dim
    character(kind=c_char,len=*) :: type
    integer(kind=c_int) :: access

    integer(kind=c_int) :: opt_int
    if (opt) then
        opt_int = 1
    else
        opt_int = 0
    endif

    ! warning: access and idx are in FORTRAN style, while the C style is required here
    if (opt) then
      if ( map%mapPtr%dim .eq. 0 ) then
        ! OP_ID case (does not decrement idx)
        op_opt_arg_dat_python = op_opt_arg_dat_c ( opt_int, dat%dataCPtr, idx, C_NULL_PTR,   &
          & dat%dataPtr%dim, type//C_NULL_CHAR, access-1 )
      else
        op_opt_arg_dat_python = op_opt_arg_dat_c ( opt_int, dat%dataCPtr, idx-1, map%mapCPtr, &
          &  dat%dataPtr%dim, type//C_NULL_CHAR, access-1 )
      endif
    else
      if ( map%mapPtr%dim .eq. 0 ) then
        ! OP_ID case (does not decrement idx)
        op_opt_arg_dat_python = op_opt_arg_dat_c ( opt_int, C_NULL_PTR, idx, C_NULL_PTR,  dim, type//C_NULL_CHAR, access-1 )
      else
        op_opt_arg_dat_python = op_opt_arg_dat_c ( opt_int, C_NULL_PTR, idx-1, map%mapCPtr,  dim, type//C_NULL_CHAR, access-1 )
      endif
!      op_opt_arg_dat_python = op_opt_arg_dat_c ( opt_int, C_NULL_PTR, idx, C_NULL_PTR,  dim, C_NULL_PTR, access-1 )
    endif

  end function op_opt_arg_dat_python

  type(op_arg) function op_opt_arg_dat_python_OP_ID (opt, dat, idx, map, dim, type, access)

    use, intrinsic :: ISO_C_BINDING

    implicit none

    logical :: opt
    type(op_dat) :: dat
    integer(kind=c_int) :: idx
    integer(4) :: map(2)
    integer(kind=c_int) :: dim
    character(kind=c_char,len=*) :: type
    integer(kind=c_int) :: access

    integer(kind=c_int) :: opt_int
    if (opt) then
        opt_int = 1
    else
        opt_int = 0
    endif

    ! warning: access and idx are in FORTRAN style, while the C style is required here
    if (opt) then
      ! OP_ID case (does not decrement idx)
      op_opt_arg_dat_python_OP_ID = op_opt_arg_dat_c ( opt_int, dat%dataCPtr, idx, C_NULL_PTR,   &
        & dat%dataPtr%dim, type//C_NULL_CHAR, access-1 )
    else
      ! OP_ID case (does not decrement idx)
      op_opt_arg_dat_python_OP_ID = op_opt_arg_dat_c ( opt_int, C_NULL_PTR, idx, C_NULL_PTR,  dim, type//C_NULL_CHAR, access-1 )
    endif

  end function op_opt_arg_dat_python_OP_ID

  INTEGER function op_get_size (set )

    use, intrinsic :: ISO_C_BINDING

    implicit none

    type(op_set) :: set

    op_get_size = op_get_size_c ( set%setCPtr )

  end function op_get_size

  type(op_arg) function op_arg_gbl_python_r8_scalar ( dat, dim, type, access )

    use, intrinsic :: ISO_C_BINDING

    implicit none

    real(8), target :: dat
    integer(kind=c_int) :: dim
    integer(kind=c_int) :: access
    character(kind=c_char,len=*) :: type

    ! warning: access is in FORTRAN style, while the C style is required here
    op_arg_gbl_python_r8_scalar = op_arg_gbl_c ( c_loc (dat), dim, C_CHAR_'double'//C_NULL_CHAR, 8, access-1 )
    !op_arg_gbl_python_r8_scalar = op_arg_gbl_c ( dat%dataCPtr, dat%dataPtr%dim, dat%dataPtr%type, access-1 )

  end function op_arg_gbl_python_r8_scalar

  type(op_arg) function op_arg_gbl_python_i4_scalar ( dat, dim, type, access )

    use, intrinsic :: ISO_C_BINDING

    implicit none

    integer(4), target :: dat
    integer(kind=c_int) :: dim
    integer(kind=c_int) :: access
    character(kind=c_char,len=*) :: type

    ! warning: access is in FORTRAN style, while the C style is required here
    op_arg_gbl_python_i4_scalar = op_arg_gbl_c ( c_loc (dat), dim, C_CHAR_'int'//C_NULL_CHAR, 4, access-1 )
    !op_arg_gbl_python_i4_scalar = op_arg_gbl_c ( dat%dataCPtr, dat%dataPtr%dim, dat%dataPtr%type, access-1 )

  end function op_arg_gbl_python_i4_scalar

  type(op_arg) function op_arg_gbl_python_logical_scalar ( dat, dim, type, access )

    use, intrinsic :: ISO_C_BINDING

    implicit none

    logical, target :: dat
    integer(kind=c_int) :: dim
    integer(kind=c_int) :: access
    character(kind=c_char,len=*) :: type

    ! warning: access is in FORTRAN style, while the C style is required here
    op_arg_gbl_python_logical_scalar = op_arg_gbl_c ( c_loc (dat), dim, C_CHAR_'bool'//C_NULL_CHAR, 1, access-1 )
    !op_arg_gbl_python_logical_scalar = op_arg_gbl_c ( dat%dataCPtr, dat%dataPtr%dim, dat%dataPtr%type, access-1 )

  end function op_arg_gbl_python_logical_scalar

  type(op_arg) function op_arg_gbl_python_r8_1dim ( dat, dim, type, access )

    use, intrinsic :: ISO_C_BINDING

    implicit none

    real(8), dimension(*), target :: dat
    integer(kind=c_int) :: dim
    integer(kind=c_int) :: access
    character(kind=c_char,len=*) :: type

    ! warning: access is in FORTRAN style, while the C style is required here
    op_arg_gbl_python_r8_1dim = op_arg_gbl_c ( c_loc (dat), dim, C_CHAR_'double'//C_NULL_CHAR, 8, access-1 )
    !op_arg_gbl_python_r8_1dim = op_arg_gbl_c ( dat%dataCPtr, dat%dataPtr%dim, dat%dataPtr%type, access-1 )

  end function op_arg_gbl_python_r8_1dim

  type(op_arg) function op_arg_gbl_python_i4_1dim ( dat, dim, type, access )

    use, intrinsic :: ISO_C_BINDING

    implicit none

    integer(4), dimension(*), target :: dat
    integer(kind=c_int) :: dim
    integer(kind=c_int) :: access
    character(kind=c_char,len=*) :: type

    ! warning: access is in FORTRAN style, while the C style is required here
    op_arg_gbl_python_i4_1dim = op_arg_gbl_c ( c_loc (dat), dim, C_CHAR_'int'//C_NULL_CHAR, 4, access-1 )
    !op_arg_gbl_python_i4_1dim = op_arg_gbl_c ( dat%dataCPtr, dat%dataPtr%dim, dat%dataPtr%type, access-1 )

  end function op_arg_gbl_python_i4_1dim

  type(op_arg) function op_arg_gbl_python_logical_1dim ( dat, dim, type, access )

    use, intrinsic :: ISO_C_BINDING

    implicit none

    logical, dimension(*), target :: dat
    integer(kind=c_int) :: dim
    integer(kind=c_int) :: access
    character(kind=c_char,len=*) :: type

    ! warning: access is in FORTRAN style, while the C style is required here
    op_arg_gbl_python_logical_1dim = op_arg_gbl_c ( c_loc (dat(1)), dim, C_CHAR_'bool'//C_NULL_CHAR, 1, access-1 )
    !op_arg_gbl_python_logical_1dim = op_arg_gbl_c ( dat%dataCPtr, dat%dataPtr%dim, dat%dataPtr%type, access-1 )

  end function op_arg_gbl_python_logical_1dim

#ifdef __GFORTRAN__
  function real_ptr ( arg )
    real(8), dimension(:,:), target :: arg
    real(8), target :: real_ptr

    real_ptr = arg(1, 1)
  end function
#else
#define real_ptr(arg) arg
#endif

  type(op_arg) function op_arg_gbl_python_r8_2dim ( dat, dim, type, access )

    use, intrinsic :: ISO_C_BINDING

    implicit none

    real(8), dimension(:,:), target :: dat
    integer(kind=c_int) :: dim
    integer(kind=c_int) :: access
    character(kind=c_char,len=*) :: type

    ! warning: access is in FORTRAN style, while the C style is required here
    op_arg_gbl_python_r8_2dim = op_arg_gbl_c ( c_loc (dat(1,1)), dim, C_CHAR_'double'//C_NULL_CHAR, 8, access-1 )
    !op_arg_gbl_python_r8_2dim = op_arg_gbl_c ( c_loc (real_ptr(dat)), dim, C_CHAR_'double'//C_NULL_CHAR, 8, access-1 )
    !op_arg_gbl_python_r8_2dim = op_arg_gbl_c ( dat%dataCPtr, dat%dataPtr%dim, dat%dataPtr%type, access-1 )

  end function op_arg_gbl_python_r8_2dim

#ifdef __GFORTRAN__
  function real_ptr3 ( arg )
    real(8), dimension(:,:,:), target, intent(in) :: arg
    real(8), target :: real_ptr3

    real_ptr3 = arg(1, 1, 1)
  end function
#else
#define real_ptr3(arg) arg
#endif

  type(op_arg) function op_arg_gbl_python_r8_3dim ( dat, dim, type, access )

    use, intrinsic :: ISO_C_BINDING

    implicit none

    real(8), dimension(:,:,:), target :: dat
    integer(kind=c_int) :: dim
    integer(kind=c_int) :: access
    character(kind=c_char,len=*) :: type

    ! warning: access is in FORTRAN style, while the C style is required here
    op_arg_gbl_python_r8_3dim = op_arg_gbl_c ( c_loc (dat(1,1,1)), dim, C_CHAR_'double'//C_NULL_CHAR, 8, access-1 )
    !op_arg_gbl_python_r8_3dim = op_arg_gbl_c ( dat%dataCPtr, dat%dataPtr%dim, dat%dataPtr%type, access-1 )

  end function op_arg_gbl_python_r8_3dim

#ifdef __GFORTRAN__
  function int_ptr ( arg )
    integer(4), dimension(:,:), target :: arg
    integer(4), target :: int_ptr

    int_ptr = arg(1, 1)
  end function
#else
#define int_ptr(arg) arg
#endif

  type(op_arg) function op_arg_gbl_python_i4_2dim ( dat, dim, type, access )

    use, intrinsic :: ISO_C_BINDING

    implicit none

    integer(4), dimension(:,:), target :: dat
    integer(kind=c_int) :: dim
    integer(kind=c_int) :: access
    character(kind=c_char,len=*) :: type

    ! warning: access is in FORTRAN style, while the C style is required here
    !op_arg_gbl_python_i4_2dim = op_arg_gbl_c ( c_loc (int_ptr(dat)), dim, C_CHAR_'int'//C_NULL_CHAR, 4, access-1 )
    op_arg_gbl_python_i4_2dim = op_arg_gbl_c ( c_loc (dat(1,1)), dim, C_CHAR_'int'//C_NULL_CHAR, 4, access-1 )
    !op_arg_gbl_python_i4_2dim = op_arg_gbl_c ( dat%dataCPtr, dat%dataPtr%dim, dat%dataPtr%type, access-1 )

  end function op_arg_gbl_python_i4_2dim

  type(op_arg) function op_arg_gbl_python_logical_2dim ( dat, dim, type, access )

    use, intrinsic :: ISO_C_BINDING

    implicit none

    logical, dimension(:,:), target :: dat
    integer(kind=c_int) :: dim
    integer(kind=c_int) :: access
    character(kind=c_char,len=*) :: type

    ! warning: access is in FORTRAN style, while the C style is required here
    op_arg_gbl_python_logical_2dim = op_arg_gbl_c ( c_loc (dat(1, 1)), dim, C_CHAR_'bool'//C_NULL_CHAR, 1, access-1 )
    !op_arg_gbl_python_logical_2dim = op_arg_gbl_c ( dat%dataCPtr, dat%dataPtr%dim, dat%dataPtr%type, access-1 )

  end function op_arg_gbl_python_logical_2dim

  type(op_arg) function op_opt_arg_gbl_python_r8_scalar (opt, dat, dim, type, access )

    use, intrinsic :: ISO_C_BINDING

    implicit none
    logical opt

    real(8), target :: dat
    integer(kind=c_int) :: dim
    integer(kind=c_int) :: access
    character(kind=c_char,len=*) :: type
    integer(kind=c_int) :: opt_int

    if(opt) then
      opt_int = 1
    else
      opt_int = 0
    endif

    ! warning: access is in FORTRAN style, while the C style is required here
    op_opt_arg_gbl_python_r8_scalar = op_arg_gbl_ptr_c (opt_int, c_loc (dat), dim, C_CHAR_'double'//C_NULL_CHAR, 8, access-1 )


  end function op_opt_arg_gbl_python_r8_scalar

  type(op_arg) function op_opt_arg_gbl_python_i4_scalar (opt, dat, dim, type, access )

    use, intrinsic :: ISO_C_BINDING

    implicit none
    logical opt

    integer(4), target :: dat
    integer(kind=c_int) :: dim
    integer(kind=c_int) :: access
    character(kind=c_char,len=*) :: type
    integer(kind=c_int) :: opt_int

    if(opt) then
      opt_int = 1
    else
      opt_int = 0
    endif

    ! warning: access is in FORTRAN style, while the C style is required here
    op_opt_arg_gbl_python_i4_scalar = op_arg_gbl_ptr_c (opt_int, c_loc (dat), dim, C_CHAR_'int'//C_NULL_CHAR, 4, access-1 )


  end function op_opt_arg_gbl_python_i4_scalar

  type(op_arg) function op_opt_arg_gbl_python_logical_scalar (opt, dat, dim, type, access )

    use, intrinsic :: ISO_C_BINDING

    implicit none
    logical opt

    logical, target :: dat
    integer(kind=c_int) :: dim
    integer(kind=c_int) :: access
    character(kind=c_char,len=*) :: type
    integer(kind=c_int) :: opt_int

    if(opt) then
      opt_int = 1
    else
      opt_int = 0
    endif

    ! warning: access is in FORTRAN style, while the C style is required here
    op_opt_arg_gbl_python_logical_scalar = op_arg_gbl_ptr_c (opt_int, c_loc (dat), dim, C_CHAR_'bool'//C_NULL_CHAR, 1, access-1 )


  end function op_opt_arg_gbl_python_logical_scalar

  type(op_arg) function op_opt_arg_gbl_python_r8_1dim (opt, dat, dim, type, access )

    use, intrinsic :: ISO_C_BINDING

    implicit none
    logical opt

    real(8), dimension(*), target :: dat
    integer(kind=c_int) :: dim
    integer(kind=c_int) :: access
    character(kind=c_char,len=*) :: type
    integer(kind=c_int) :: opt_int

    if(opt) then
      opt_int = 1
    else
      opt_int = 0
    endif

    ! warning: access is in FORTRAN style, while the C style is required here
    op_opt_arg_gbl_python_r8_1dim = op_arg_gbl_ptr_c (opt_int, c_loc (dat), dim, C_CHAR_'double'//C_NULL_CHAR, 8, access-1 )


  end function op_opt_arg_gbl_python_r8_1dim

  type(op_arg) function op_opt_arg_gbl_python_i4_1dim (opt, dat, dim, type, access )

    use, intrinsic :: ISO_C_BINDING

    implicit none
    logical opt

    integer(4), dimension(*), target :: dat
    integer(kind=c_int) :: dim
    integer(kind=c_int) :: access
    character(kind=c_char,len=*) :: type
    integer(kind=c_int) :: opt_int

    if(opt) then
      opt_int = 1
    else
      opt_int = 0
    endif

    ! warning: access is in FORTRAN style, while the C style is required here
    op_opt_arg_gbl_python_i4_1dim = op_arg_gbl_ptr_c (opt_int, c_loc (dat), dim, C_CHAR_'int'//C_NULL_CHAR, 4, access-1 )


  end function op_opt_arg_gbl_python_i4_1dim

  type(op_arg) function op_opt_arg_gbl_python_logical_1dim (opt, dat, dim, type, access )

    use, intrinsic :: ISO_C_BINDING

    implicit none
    logical opt

    logical, dimension(*), target :: dat
    integer(kind=c_int) :: dim
    integer(kind=c_int) :: access
    character(kind=c_char,len=*) :: type
    integer(kind=c_int) :: opt_int

    if(opt) then
      opt_int = 1
    else
      opt_int = 0
    endif

    ! warning: access is in FORTRAN style, while the C style is required here
    op_opt_arg_gbl_python_logical_1dim = op_arg_gbl_ptr_c (opt_int, c_loc (dat(1)), dim, C_CHAR_'bool'//C_NULL_CHAR, 1, access-1 )


  end function op_opt_arg_gbl_python_logical_1dim

  type(op_arg) function op_opt_arg_gbl_python_r8_2dim (opt, dat, dim, type, access )

    use, intrinsic :: ISO_C_BINDING

    implicit none
    logical opt

    real(8), dimension(:,:), target :: dat
    integer(kind=c_int) :: dim
    integer(kind=c_int) :: access
    character(kind=c_char,len=*) :: type
    integer(kind=c_int) :: opt_int

    if(opt) then
      opt_int = 1
    else
      opt_int = 0
    endif

    ! warning: access is in FORTRAN style, while the C style is required here
    op_opt_arg_gbl_python_r8_2dim = op_arg_gbl_ptr_c (opt_int, c_loc (dat(1,1)), dim, C_CHAR_'double'//C_NULL_CHAR, 8, access-1 )

  end function op_opt_arg_gbl_python_r8_2dim

  type(op_arg) function op_opt_arg_gbl_python_r8_3dim (opt, dat, dim, type, access )

    use, intrinsic :: ISO_C_BINDING

    implicit none
    logical opt

    real(8), dimension(:,:,:), target :: dat
    integer(kind=c_int) :: dim
    integer(kind=c_int) :: access
    character(kind=c_char,len=*) :: type
    integer(kind=c_int) :: opt_int

    if(opt) then
      opt_int = 1
    else
      opt_int = 0
    endif

    ! warning: access is in FORTRAN style, while the C style is required here
    op_opt_arg_gbl_python_r8_3dim = op_arg_gbl_ptr_c (opt_int, c_loc (dat(1,1,1)), dim, C_CHAR_'double'//C_NULL_CHAR, 8, access-1 )


  end function op_opt_arg_gbl_python_r8_3dim

#ifdef __GFORTRAN__
  function int_ptr ( arg )
    integer(4), dimension(:,:), target :: arg
    integer(4), target :: int_ptr

    int_ptr = arg(1, 1)
  end function
#else
#define int_ptr(arg) arg
#endif

  type(op_arg) function op_opt_arg_gbl_python_i4_2dim (opt, dat, dim, type, access )

    use, intrinsic :: ISO_C_BINDING

    implicit none
    logical opt

    integer(4), dimension(:,:), target :: dat
    integer(kind=c_int) :: dim
    integer(kind=c_int) :: access
    character(kind=c_char,len=*) :: type
    integer(kind=c_int) :: opt_int

    if(opt) then
      opt_int = 1
    else
      opt_int = 0
    endif

    ! warning: access is in FORTRAN style, while the C style is required here
    op_opt_arg_gbl_python_i4_2dim = op_arg_gbl_ptr_c (opt_int, c_loc (dat(1,1)), dim, C_CHAR_'int'//C_NULL_CHAR, 4, access-1 )


  end function op_opt_arg_gbl_python_i4_2dim

  type(op_arg) function op_opt_arg_gbl_python_logical_2dim (opt, dat, dim, type, access )

    use, intrinsic :: ISO_C_BINDING

    implicit none
    logical opt

    logical, dimension(:,:), target :: dat
    integer(kind=c_int) :: dim
    integer(kind=c_int) :: access
    character(kind=c_char,len=*) :: type
    integer(kind=c_int) :: opt_int

    if(opt) then
      opt_int = 1
    else
      opt_int = 0
    endif

    ! warning: access is in FORTRAN style, while the C style is required here
    op_opt_arg_gbl_python_logical_2dim = op_arg_gbl_ptr_c (opt_int, c_loc (dat(1, 1)), dim, C_CHAR_'bool'//C_NULL_CHAR, 1, access-1 )


  end function op_opt_arg_gbl_python_logical_2dim

  subroutine op_get_dat ( opdat )

    type(op_dat) :: opdat

    call op_get_dat_c ( opdat%dataPtr)

  end subroutine op_get_dat

  subroutine op_put_dat ( opdat )

    type(op_dat) :: opdat

    call op_put_dat_c ( opdat%dataPtr)

  end subroutine op_put_dat

  subroutine op_get_dat_mpi ( opdat )

    type(op_dat) :: opdat

    call op_get_dat_mpi_c ( opdat%dataPtr)

  end subroutine op_get_dat_mpi

  subroutine op_put_dat_mpi ( opdat )

    type(op_dat) :: opdat

    call op_put_dat_mpi_c ( opdat%dataPtr)

  end subroutine op_put_dat_mpi

  subroutine op_timers ( et )

    real(kind=c_double) :: et

    real(kind=c_double) :: cpu = 0

    call op_timers_f ( cpu, et )

  end subroutine op_timers

  subroutine op_timers_core ( et )

    real(kind=c_double) :: et

    real(kind=c_double) :: cpu = 0

    call op_timers_core_f ( cpu, et )

  end subroutine op_timers_core

  function dumpOpDat ( dat, fileName )

    integer(4) :: dumpOpDat
    type(op_dat) :: dat
    character(len=*) :: fileName

    call dumpOpDat_c ( dat%dataPtr, fileName )

    dumpOpDat = 0

  end function dumpOpDat

  function dumpOpMap ( map, fileName )

    integer(4) :: dumpOpMap
    type(op_map) :: map
    character(len=*) :: fileName

    call dumpOpMap_c ( map%mapPtr, fileName )

    dumpOpMap = 0

  end function dumpOpMap

  function dumpOpDatFromDevice ( dat, label, sequenceNumber )

    integer(4) :: dumpOpDatFromDevice

    type(op_dat) :: dat
    character(len=*) :: label
    integer(4) :: sequenceNumber

    call dumpOpDatFromDevice_c ( dat%dataPtr, label, sequenceNumber )

    dumpOpDatFromDevice = 0

  end function dumpOpDatFromDevice

  function get_associated_set_size ( dat )

    integer(kind=c_int) :: get_associated_set_size

    type(op_dat) :: dat

    get_associated_set_size = get_associated_set_size_f ( dat%dataPtr )

  end function

  subroutine op_print_dat_to_binfile (dat, fileName)

    type(op_dat) :: dat
    character(len=*) :: fileName

    call op_print_dat_to_binfile_c (dat%dataPtr, fileName)

  end subroutine op_print_dat_to_binfile

  subroutine op_print_dat_to_txtfile (dat, fileName)

    type(op_dat) :: dat
    character(len=*) :: fileName

    call op_print_dat_to_txtfile_c (dat%dataPtr, fileName)

  end subroutine op_print_dat_to_txtfile

  subroutine op_print_dat_to_txtfile2_real_8 (dat, fileName)

    use, intrinsic :: ISO_C_BINDING
    implicit none

    character(len=*) :: fileName
    real*8, dimension(*), target :: dat

    call op_print_dat_to_txtfile2_c (c_loc(dat), fileName)

  end subroutine

  subroutine op_print_dat_to_txtfile2_integer_4 (dat, fileName)

    use, intrinsic :: ISO_C_BINDING
    implicit none

    character(len=*) :: fileName
    integer*4, dimension(*), target :: dat

    call op_print_dat_to_txtfile2_c (c_loc(dat), fileName)

  end subroutine

  subroutine op_mpi_rank (rank)

    integer(kind=c_int) :: rank

    call op_mpi_rank_c (rank)

  end subroutine op_mpi_rank

  subroutine op_print (line)

    use, intrinsic :: ISO_C_BINDING

    implicit none

    character(kind=c_char,len=*) :: line

    call op_print_c (line//C_NULL_CHAR)

  end subroutine

  subroutine op_fetch_data_real_8 ( dat, data )

    real(8), dimension(*), target :: data
    type(op_dat) :: dat

    call op_fetch_data_c ( dat%dataPtr, c_loc (data))

  end subroutine op_fetch_data_real_8

  subroutine op_fetch_data_real_4 ( dat, data )

    real, dimension(*), target :: data
    type(op_dat) :: dat

    call op_fetch_data_c ( dat%dataPtr, c_loc (data))

  end subroutine op_fetch_data_real_4

  subroutine op_fetch_data_integer_4 ( dat, data )

    integer(4), dimension(*), target :: data
    type(op_dat) :: dat

    call op_fetch_data_c ( dat%dataPtr, c_loc (data))

  end subroutine op_fetch_data_integer_4

  subroutine op_fetch_data_idx_real_8 ( dat, data, low, high )

    real(8), dimension(*), target :: data
    type(op_dat) :: dat
    integer(kind=c_int), value :: high
    integer(kind=c_int), value :: low

    call op_fetch_data_idx_c ( dat%dataPtr, c_loc (data), low-1, high-1)

  end subroutine op_fetch_data_idx_real_8

  subroutine op_fetch_data_idx_real_4 ( dat, data, low, high )

    real, dimension(*), target :: data
    type(op_dat) :: dat
    integer(kind=c_int), value :: high
    integer(kind=c_int), value :: low

    call op_fetch_data_idx_c ( dat%dataPtr, c_loc (data), low-1, high-1)

  end subroutine op_fetch_data_idx_real_4

  subroutine op_fetch_data_idx_integer_4 ( dat, data, low, high )

    integer(4), dimension(*), target :: data
    type(op_dat) :: dat
    integer(kind=c_int), value :: high
    integer(kind=c_int), value :: low

    call op_fetch_data_idx_c ( dat%dataPtr, c_loc (data), low-1, high-1)

  end subroutine op_fetch_data_idx_integer_4

  subroutine op_import_init_size ( nprocs, proclist_ptr, mark, handle )

    use, intrinsic :: ISO_C_BINDING

    implicit none

    integer                       :: nprocs
    integer, dimension(:), target :: proclist_ptr
    type(op_dat)                  :: mark
    type(op_import_handle)        :: handle

    handle%importCptr = op_import_init_size_c ( nprocs, c_loc(proclist_ptr), mark%dataPtr)

    call c_f_pointer ( handle%importCPtr, handle%importPtr )

  end subroutine op_import_init_size

  subroutine op_import_init ( exp_handle, coords, mark, handle )

    use, intrinsic :: ISO_C_BINDING

    implicit none

    type(op_export_handle) :: exp_handle
    type(op_dat)           :: coords
    type(op_dat)           :: mark
    type(op_import_handle) :: handle

    handle%importCptr = op_import_init_c ( exp_handle%exportPtr, coords%dataPtr, mark%dataPtr)

    call c_f_pointer ( handle%importCPtr, handle%importPtr )

  end subroutine op_import_init

  subroutine op_export_init ( nprocs, proclist_ptr, cells2Nodes, sp_nodes, coords, mark, handle )

    use, intrinsic :: ISO_C_BINDING

    implicit none

    integer                       :: nprocs
    integer, dimension(:), target :: proclist_ptr
    type(op_map)                  :: cells2Nodes
    type(op_set)                  :: sp_nodes
    type(op_dat)                  :: coords
    type(op_dat)                  :: mark
    type(op_export_handle)        :: handle

    handle%exportCptr = op_export_init_c ( nprocs, c_loc(proclist_ptr), cells2Nodes%mapPtr, &
     &   sp_nodes%setPtr, coords%dataPtr, mark%dataPtr)

    call c_f_pointer ( handle%exportCPtr, handle%exportPtr )

  end subroutine op_export_init

  subroutine op_export_data ( handle, dat )

    use, intrinsic :: ISO_C_BINDING

    implicit none

    type(op_export_handle)      :: handle
    type(op_dat)                :: dat

    ! local variables

    call op_export_data_c ( handle%exportPtr, dat%dataPtr )

  end subroutine op_export_data


  subroutine op_import_data ( handle, dat )

    use, intrinsic :: ISO_C_BINDING

    implicit none

    type(op_import_handle)      :: handle
    type(op_dat)                :: dat

    ! local variables

    call op_import_data_c ( handle%importPtr, dat%dataPtr )

  end subroutine op_import_data


  subroutine op_inc_theta ( handle, bc_id, dtheta_exp, dtheta_imp )

    use, intrinsic :: ISO_C_BINDING

    implicit none

    type(op_export_handle)             :: handle
    integer, dimension(:), target      :: bc_id
    real(kind=8), dimension(:), target :: dtheta_exp
    real(kind=8), dimension(:), target :: dtheta_imp

    ! local variables

    call op_inc_theta_c ( handle%exportPtr, c_loc(bc_id), c_loc(dtheta_exp), c_loc(dtheta_imp) )

  end subroutine op_inc_theta

  subroutine op_theta_init ( handle, bc_id, dtheta_exp, dtheta_imp, alpha )

    use, intrinsic :: ISO_C_BINDING

    implicit none

    type(op_export_handle)             :: handle
    integer, dimension(:), target      :: bc_id
    real(kind=8), dimension(:), target :: dtheta_exp
    real(kind=8), dimension(:), target :: dtheta_imp
    real(kind=8), dimension(:), target :: alpha

    ! local variables

    call op_theta_init_c ( handle%exportPtr, c_loc(bc_id), c_loc(dtheta_exp), c_loc(dtheta_imp), c_loc(alpha) )

  end subroutine op_theta_init

end module OP2_Fortran_Declarations
<|MERGE_RESOLUTION|>--- conflicted
+++ resolved
@@ -744,13 +744,8 @@
 
   interface op_decl_const
     module procedure op_decl_const_integer_4, op_decl_const_real_8, op_decl_const_scalar_integer_4, &
-<<<<<<< HEAD
     & op_decl_const_scalar_real_8, op_decl_const_logical, &
     & op_decl_const_integer_2_4, op_decl_const_real_2_8, op_decl_const_string
-=======
-    & op_decl_const_scalar_real_8, op_decl_const_logical, op_decl_const_char, &
-    & op_decl_const_integer_2_4, op_decl_const_real_2_8
->>>>>>> 927eceb4
   end interface op_decl_const
 
   interface op_arg_dat
