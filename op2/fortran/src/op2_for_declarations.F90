--- conflicted
+++ resolved
@@ -811,15 +811,9 @@
     character(kind=c_char,len=*) :: type
 
     if ( present ( opname ) ) then
-<<<<<<< HEAD
-      data%dataCPtr = op_decl_dat_c ( set%setCPtr, datdim, type//C_NULL_CHAR, 8, c_loc ( dat ), opName//C_NULL_CHAR )
-    else
-      data%dataCPtr = op_decl_dat_c ( set%setCPtr, datdim, type//C_NULL_CHAR, 8, c_loc ( dat ), C_CHAR_'NONAME'//C_NULL_CHAR )
-=======
       data%dataCPtr = op_decl_dat_c ( set%setCPtr, datdim, type//C_NULL_CHAR , 8, c_loc ( dat ), opName//C_NULL_CHAR )
     else
       data%dataCPtr = op_decl_dat_c ( set%setCPtr, datdim, type//C_NULL_CHAR , 8, c_loc ( dat ), C_CHAR_'NONAME'//C_NULL_CHAR )
->>>>>>> 5bd7e788
     end if
 
     ! convert the generated C pointer to Fortran pointer and store it inside the op_map variable
@@ -1458,8 +1452,6 @@
 
   end subroutine
 
-<<<<<<< HEAD
-=======
   subroutine op_fetch_data_real_8 ( dat, data )
 
     real(8), dimension(*), target :: data
@@ -1520,7 +1512,6 @@
 
   end subroutine op_fetch_data_idx_integer_4
 
->>>>>>> 5bd7e788
   subroutine op_import_init_size ( nprocs, proclist_ptr, mark, handle )
 
     use, intrinsic :: ISO_C_BINDING
@@ -1642,8 +1633,4 @@
 
   end subroutine op_theta_init
 
-<<<<<<< HEAD
 end module OP2_Fortran_Declarations
-=======
-end module OP2_Fortran_Declarations
->>>>>>> 5bd7e788
