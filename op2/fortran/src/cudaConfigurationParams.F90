--- conflicted
+++ resolved
@@ -47,11 +47,7 @@
   character(len=*) :: name
   integer(4) :: size
 
-<<<<<<< HEAD
-  getPartitionSize = 256
-=======
   getPartitionSize = 128
->>>>>>> fbbdd54a
 
 end function
 
@@ -62,11 +58,7 @@
   character(len=*) :: name
   integer(4) :: size
 
-<<<<<<< HEAD
-  getBlockSize = 256
-=======
   getBlockSize = 128
->>>>>>> fbbdd54a
 
 end function
 
