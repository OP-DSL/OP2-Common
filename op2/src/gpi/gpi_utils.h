--- conflicted
+++ resolved
@@ -1,7 +1,4 @@
-<<<<<<< HEAD
-=======
 /* Header file for GPI helper functionality */
->>>>>>> 3aede47e
 #pragma once
 
 #include <GASPI.h>
@@ -10,12 +7,8 @@
 #include <stdlib.h>
 
 
-<<<<<<< HEAD
 #define GPI_TIMEOUT 1500
 
-
-=======
->>>>>>> 3aede47e
 #define GPI_TIMEOUT_EXTRA_TRIES 1
 
 #define GPI_QUEUE_SAFE(f, queue) {\
