#include <GASPI.h>

#include <op_lib_c.h>
#include <op_lib_core.h>
#include <op_util.h>

#include <op_lib_gpi.h>
#include <op_lib_mpi.h>
#include <op_mpi_core.h>

#include <op_rt_support.h> /* Check this- likely not needed.*/

#include <op_gpi_core.h> 
 
#include "gpi_utils.h"


/* GPI reimplementation of op_exchange_halo originally found in op_mpi_rt_support.cpp 
 * IS_COMMON 
 * Lots of this is common, so can be put there. 
 * TODO checks are required to ensure the offsets are correct within the segments.
*/
void op_gpi_exchange_halo(op_arg *arg, int exec_flag){
    op_dat dat = arg->dat;

    //If it's not in use, don't bother!
    if(arg->opt ==0)
        return;

    //Check if arg already sent
    if(arg->sent ==1){
        GPI_FAIL("Error: halo exchange already in flight for dat %s\n",dat->name);
    }

    // For a directly accessed op_dat do not do halo exchanges if not executing
    // over
    // redundant compute block
    if(exec_flag == 0 && arg->idx == -1)
        return;

    arg->sent =0; //reset flag (TODO seems unneccesary but keep anyway)

    // need to exchange both direct and indirect data sets if they're dirty
    // return if not R/RW or if not dirty.
    if(!(arg->acc == OP_READ || arg->acc == OP_RW) 
        || (dat->dirtybit !=1))
            return;
    


    //Grab the halo lists
    halo_list imp_exec_list = OP_import_exec_list[dat->set->index];
    halo_list imp_nonexec_list = OP_import_nonexec_list[dat->set->index];

    halo_list exp_exec_list = OP_export_exec_list[dat->set->index];
    halo_list exp_nonexec_list = OP_export_nonexec_list[dat->set->index];

    int gpi_rank;
    gaspi_proc_rank((gaspi_rank_t*)&gpi_rank);

    LOCKSTEP(gpi_rank,"exchanging %s dat\n",arg->dat->name);

    //-------first exchange exec elements related to this data array--------

    //sanity checks
    if (compare_sets(imp_exec_list->set, dat->set) == 0 ){
        GPI_FAIL("Import list and set mismatch\n");
    }
    if (compare_sets(exp_exec_list->set, dat->set) == 0 ){
        GPI_FAIL("Export list and set mismatch\n");
    }

    //dat offset inside eeh segment
    //Note - changed to int to not perform addition on pointer type
    // and simplifies offset logic as operations are now performed on byte count.
    void *dat_offset_addr = (void*)(eeh_segment_ptr + dat->loc_eeh_seg_off);

    int set_elem_index;
    for (int i = 0; i < exp_exec_list->ranks_size; i++) {
      for (int j = 0; j < exp_exec_list->sizes[i]; j++) {
        set_elem_index = exp_exec_list->list[exp_exec_list->disps[i] + j];
        //Can reuse the exp_exec_list->disps[i] as this gives the per rank displacement into the dat buffer.

        //memcpy into eeh segment appropriately
        //TODO check the offsets are correct for the dest w.r.t bytes n stuff
        memcpy(((void*)dat_offset_addr + exp_exec_list->disps[i]* dat->size + j* dat->size),
               (void *)&dat->data[dat->size * (set_elem_index)], dat->size);
      }

      //get remote offset for that rank
      gaspi_offset_t remote_offset = (gaspi_offset_t) exp_exec_list->remote_segment_offsets[i];
    
<<<<<<< HEAD
      fprintf(stderr,"remote offset: %ld for rank %d in segment %d\n",remote_offset, exp_nonexec_list->ranks[i], INH_SEGMENT_ID);
      fflush(stderr);
      
=======
      gaspi_offset_t local_offset = (gaspi_offset_t) dat->loc_eeh_seg_off+ exp_exec_list->disps[i]*dat->size;
>>>>>>> 3fe14bb8
      GPI_QUEUE_SAFE( gaspi_write_notify(EEH_SEGMENT_ID, /* local segment id*/
                        local_offset, /* local segment offset*/
                        exp_exec_list->ranks[i], /* remote rank*/
                        IEH_SEGMENT_ID, /* remote segment id*/
                        remote_offset, /* remote offset*/
                        dat->size * exp_exec_list->sizes[i], /* send size*/
                        dat->index <<7 | gpi_rank, /* notification id*/
                        1, /* notification value, 1 bit added for non-zero notif values */
                        OP2_GPI_QUEUE_ID, /* queue id*/
                        GPI_TIMEOUT /* timeout*/
                        ), OP2_GPI_QUEUE_ID )
#ifdef GPI_VERBOSE
      printf("Rank %d sent execute %s dat data to rank %d with not_ID %d \n",gpi_rank,dat->name, exp_exec_list->ranks[i],dat->index <<7 | gpi_rank);
      fflush(stdout);
#endif
    }


    //Second exchange for nonexec elements. 
    if (compare_sets(imp_nonexec_list->set, dat->set) == 0){
        GPI_FAIL("Error: Non-Import list and set mismatch");
    }

    if(compare_sets(exp_nonexec_list->set, dat->set) == 0){
        GPI_FAIL("Error: Non-Export list and set mismatch");
    }

    dat_offset_addr = (void*)(enh_segment_ptr + dat->loc_enh_seg_off);

    for (int i =0; i < exp_nonexec_list->ranks_size; i++){
        for (int j=0;j<exp_nonexec_list->sizes[i];j++){
            set_elem_index = exp_nonexec_list->list[exp_nonexec_list->disps[i] + j];

            memcpy((void*)dat_offset_addr+exp_nonexec_list->disps[i]* dat->size + j *dat->size,
                   (void*)&dat->data[dat->size * (set_elem_index)],
                    dat->size);

        }
        gaspi_offset_t remote_offset = (gaspi_offset_t) exp_nonexec_list->remote_segment_offsets[i];

        //fprintf(stderr,"remote offset: %ld for rank %d in segment %d\n",remote_offset, exp_nonexec_list->ranks[i], INH_SEGMENT_ID);
        //fflush(stderr);

        GPI_QUEUE_SAFE( gaspi_write_notify(
                           ENH_SEGMENT_ID, /* local segment */
                           (gaspi_offset_t) dat->loc_enh_seg_off + exp_nonexec_list->disps[i]*dat->size, /* local segment offset*/
                           exp_nonexec_list->ranks[i], /* remote rank*/
                           INH_SEGMENT_ID, /* remote segment */
                           remote_offset, /* remote segment offset*/
                           dat->size * exp_nonexec_list->sizes[i], /* data to send (in bytes)*/
                           dat->index<<7 | gpi_rank, /* notification id*/
                           1, /* notification value. 1 added for non-zero notif values */
                           OP2_GPI_QUEUE_ID, /* queue id*/
                           GPI_TIMEOUT /* timeout */
                           ), OP2_GPI_QUEUE_ID )
      
#ifdef GPI_VERBOSE
        printf("Rank %d sent non-execute %s dat data to rank %d with not_ID %d.\n",gpi_rank,dat->name, exp_nonexec_list->ranks[i], dat->index <<7 | gpi_rank);
        fflush(stdout);
#endif
    }


    //Finish up
    dat->dirtybit =0;
    arg->sent=1;

}


/* Wait for a single arg
 * equivalent to op_mpi_waitall function
 * definitey NOT_COMMON
 */
void op_gpi_waitall(op_arg *arg){
    //Check skip conditions
    if(!(arg->opt && arg->argtype == OP_ARG_DAT && arg->sent ==1))
        return;
    

    gaspi_rank_t rank;
    gaspi_proc_rank(&rank);

    op_dat dat = arg->dat;

    op_gpi_buffer buff = (op_gpi_buffer)dat->gpi_buffer;

    op_gpi_recv_obj *exec_recv_objs = buff->exec_recv_objs;
    op_gpi_recv_obj *nonexec_recv_objs = buff->nonexec_recv_objs;


    /* Stores the op_dat_index */
    gaspi_notification_id_t notif_id;
    gaspi_notification_t    notif_value;

    int recv_rank, recv_dat_index;

#ifdef GPI_VERBOSE
    printf("Rank %d expects %d exec receives from ranks:\n",rank,buff->exec_recv_count);
    for(int i=0;i<buff->exec_recv_count;i++){
        printf("%d ",buff->exec_recv_objs[i].remote_rank);
    }
    printf("\n");
    fflush(stdout);
#endif


    /* TODO move somewhere else and store */
    int max_expected_rank=0;
    for(int i=0;i<buff->exec_recv_count;i++){
        if(buff->exec_recv_objs[i].remote_rank>max_expected_rank)
            max_expected_rank=buff->exec_recv_objs[i].remote_rank;
    }


    /* Receive for exec elements*/
    for(int i=0;i<buff->exec_recv_count;i++){
        GPI_SAFE( gaspi_notify_waitsome(IEH_SEGMENT_ID, 
                            dat->index << 7,
                            10, /* Should be max_expected rank*/
                            &notif_id, /* Notification id should be the dat index*/
                            GPI_TIMEOUT) )

#ifdef GPI_VERBOSE
        printf("Rank %d received exec not_ID %d.\n",rank,notif_id);
#endif
        
        recv_rank = notif_id & ((1<<7)-1); /* Filter out the upper half */
        recv_dat_index= (int) notif_id>> 7; /* Get only the upper half*/
        
        //Sanity check
        if(recv_dat_index!=dat->index){
            GPI_FAIL("Accepted exec notification from unexpected dat.\n Expected: %d got:%d\n",dat->index, notif_id);
        }
        
        //store and reset notification value
        GPI_SAFE( gaspi_notify_reset(IEH_SEGMENT_ID,
                            notif_id,
                            &notif_value) ) 

        
        //printf("notif_value: %d recv rank: %d\n",notif_value, recv_rank);



        //lookup recv object
        int obj_idx=0;
        while((obj_idx < buff->exec_recv_count) && (exec_recv_objs[obj_idx].remote_rank != recv_rank))
            obj_idx++;
        

        //check if it didn't find it...
        if(obj_idx >= buff->exec_recv_count){
            printf("Dumping exec recv objs:\n");
            printf("Exec recv count: %d\n",buff->exec_recv_count);
            for(int i=0;i<buff->exec_recv_count;i++){
              op_gpi_recv_obj *obj = &buff->exec_recv_objs[i];
<<<<<<< HEAD
              printf(" - remote rank: %d\n - segment_recv_offset: %d\n - memcpy addr: %d\n - size: %d\n\n",obj->remote_rank,obj->segment_recv_offset, obj->memcpy_addr, obj->size);
            }
            fflush(stdout);
            GPI_FAIL("Unable to find exec recv object.\n"); 
        }
=======
              printf(" - remote rank: %d\n - segment_recv_offset: %d\n - memcpy addr: %p\n - size: %d\n\n",obj->remote_rank,obj->segment_recv_offset, obj->memcpy_addr, obj->size);
            }
            fflush(stdout);
            GPI_FAIL("Unable to find exec recv object from rank %d in dat %s\n",recv_rank, dat->name); 
        }

>>>>>>> 3fe14bb8

        //Use to memcpy data
        op_gpi_recv_obj *obj = &exec_recv_objs[obj_idx]; /* not neccessary but looks nicer later*/

        //printf("before memcpy to address: %p \n", (void*)(ieh_segment_ptr + obj->segment_recv_offset));
        //fflush(stdout);



        // Copy the data into the op_dat->data array
        memcpy(obj->memcpy_addr, (void*) (ieh_segment_ptr + obj->segment_recv_offset), obj->size);

#ifdef GPI_VERBOSE  
        printf("Rank %d successfully handled notification from rank %d for exec dat data %s.\n",rank, recv_rank,dat->name);
        fflush(stdout);
#endif
    }
    
#ifdef GPI_VERBOSE
    printf("Rank %d received neccessary exec elements for %s\n",rank,dat->name);
    fflush(stdout);

    printf("Rank %d expects %d non-exec receives from ranks:\n",rank,buff->nonexec_recv_count);
    for(int i=0;i<buff->nonexec_recv_count;i++){
        printf("%d ",buff->nonexec_recv_objs[i].remote_rank);
    }
    printf("\n");
    fflush(stdout);
#endif


    /* TODO move to store elsewhere */
    for(int i=0;i<buff->nonexec_recv_count;i++){
        if(buff->nonexec_recv_objs[i].remote_rank>max_expected_rank)
            max_expected_rank=buff->nonexec_recv_objs[i].remote_rank;
    }


    /* Receive for nonexec elements*/
    for(int i=0;i<buff->nonexec_recv_count;i++){
        GPI_SAFE( gaspi_notify_waitsome(INH_SEGMENT_ID, 
                            dat->index<<7,
                            10, /* Should be max_expected_rank*/
                            &notif_id, /* Notification id should be the dat index*/
                            GPI_TIMEOUT) )


#ifdef GPI_VERBOSE
        printf("Rank %d received non_exec not_ID %d.\n",rank, notif_id);
#endif


        recv_rank = (int) notif_id & ((1<<7)-1); /* Filter out the upper half */
        recv_dat_index= (int) notif_id>>7; /* get only the upper half*/
        
        if(recv_dat_index!=dat->index){
            GPI_FAIL("Accepted nonexec notification from unexpected dat.\n Expected: %d got:%d\n",dat->index, notif_id);
        }
        
        //store and reset notification value
        GPI_SAFE( gaspi_notify_reset(INH_SEGMENT_ID,
                            notif_id,
                            &notif_value) )
        

        //lookup recv object
        int obj_idx=0;
        while(obj_idx < buff->nonexec_recv_count && nonexec_recv_objs[obj_idx].remote_rank != recv_rank)
            obj_idx++;
        
        //check if it didn't find it...
        if(obj_idx >= buff->nonexec_recv_count){
            printf("Dumping exec recv objs:\n");
            printf("Exec recv count: %d\n",buff->nonexec_recv_count);
            for(int i=0;i<buff->nonexec_recv_count;i++){
              op_gpi_recv_obj *obj = &buff->nonexec_recv_objs[i];
              printf(" - remote rank: %d\n - segment_recv_offset: %d\n - memcpy addr: %p\n - size: %d\n\n",obj->remote_rank,obj->segment_recv_offset, obj->memcpy_addr, obj->size);
            }
            fflush(stdout);
            GPI_FAIL("Unable to find nonexec recv object from rank %d in dat %s\n",recv_rank, dat->name); 
        }


        //Use to memcpy data
        op_gpi_recv_obj *obj = &nonexec_recv_objs[obj_idx]; /* not neccessary but looks nicer later*/
        
        // Copy the data into the op_dat->data array
        memcpy(obj->memcpy_addr, (void*) (inh_segment_ptr + obj->segment_recv_offset), obj->size);

#ifdef GPI_VERBOSE
        printf("Rank %d successfully handled notification from rank %d for nonexec dat data %s.\n",rank,recv_rank,dat->name);
        fflush(stdout);
#endif
    }


#ifdef GPI_VERBOSE
    printf("Rank %d receievd neccessary nonexec elements for %s\n",rank,dat->name);
    fflush(stdout);
#endif

    //Do partial halo stuff
    if(arg->map != OP_ID && OP_map_partial_exchange[arg->map->index]){
        GPI_FAIL("Not implemented partial exchange\n");
        /*
        halo_list imp_nonexec_list = OP_import_nonexec_permap[arg->map->index];
        int init = OP_export_nonexec_permap[arg->map->index]->size;
        char *buffer =
            &((op_mpi_buffer)(dat->mpi_buffer))->buf_nonexec[init * dat->size];
        for (int i = 0; i < imp_nonexec_list->size; i++) {
            int set_elem_index = imp_nonexec_list->list[i];
            memcpy((void *)&dat->data[dat->size * (set_elem_index)],
                &buffer[i * dat->size], dat->size);
        }
        */
    }
}

void op_gpi_exchange_halo_partial(op_arg *arg, int exec_flag){
    GPI_FAIL("Function is not implemented\n");
}<|MERGE_RESOLUTION|>--- conflicted
+++ resolved
@@ -90,13 +90,7 @@
       //get remote offset for that rank
       gaspi_offset_t remote_offset = (gaspi_offset_t) exp_exec_list->remote_segment_offsets[i];
     
-<<<<<<< HEAD
-      fprintf(stderr,"remote offset: %ld for rank %d in segment %d\n",remote_offset, exp_nonexec_list->ranks[i], INH_SEGMENT_ID);
-      fflush(stderr);
-      
-=======
       gaspi_offset_t local_offset = (gaspi_offset_t) dat->loc_eeh_seg_off+ exp_exec_list->disps[i]*dat->size;
->>>>>>> 3fe14bb8
       GPI_QUEUE_SAFE( gaspi_write_notify(EEH_SEGMENT_ID, /* local segment id*/
                         local_offset, /* local segment offset*/
                         exp_exec_list->ranks[i], /* remote rank*/
@@ -254,20 +248,12 @@
             printf("Exec recv count: %d\n",buff->exec_recv_count);
             for(int i=0;i<buff->exec_recv_count;i++){
               op_gpi_recv_obj *obj = &buff->exec_recv_objs[i];
-<<<<<<< HEAD
-              printf(" - remote rank: %d\n - segment_recv_offset: %d\n - memcpy addr: %d\n - size: %d\n\n",obj->remote_rank,obj->segment_recv_offset, obj->memcpy_addr, obj->size);
-            }
-            fflush(stdout);
-            GPI_FAIL("Unable to find exec recv object.\n"); 
-        }
-=======
               printf(" - remote rank: %d\n - segment_recv_offset: %d\n - memcpy addr: %p\n - size: %d\n\n",obj->remote_rank,obj->segment_recv_offset, obj->memcpy_addr, obj->size);
             }
             fflush(stdout);
             GPI_FAIL("Unable to find exec recv object from rank %d in dat %s\n",recv_rank, dat->name); 
         }
 
->>>>>>> 3fe14bb8
 
         //Use to memcpy data
         op_gpi_recv_obj *obj = &exec_recv_objs[obj_idx]; /* not neccessary but looks nicer later*/
